--- conflicted
+++ resolved
@@ -1,10 +1,5 @@
-<<<<<<< HEAD
-{
-  "version": "1.1.0-preview",
-=======
 ﻿{
   "version": "1.2.0-preview",
->>>>>>> bed612e0
   "description": "Microsoft.Rest.ClientRuntime.Azure.TestFramework",
   "authors": [ "Microsoft Corporation" ],
   "projectUrl": "https://github.com/Azure/azure-sdk-for-net",
@@ -41,11 +36,6 @@
     }
   },
   "dependencies": {
-<<<<<<< HEAD
-    "Microsoft.Rest.ClientRuntime.Azure.Authentication": "1.2.1-preview",
-    "Microsoft.Rest.ClientRuntime.Azure": "2.5.3",
-=======
->>>>>>> bed612e0
     "Microsoft.Azure.Test.HttpRecorder": ""
   }
 }