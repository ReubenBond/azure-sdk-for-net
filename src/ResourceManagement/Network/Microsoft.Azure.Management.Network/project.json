--- conflicted
+++ resolved
@@ -1,9 +1,5 @@
 {
-<<<<<<< HEAD
-  "version": "8.2.0-preview",
-=======
   "version": "8.0.0-preview",
->>>>>>> 665d4872
   "description": "Provides management capabilities for Network services.",
   "authors": [ "Microsoft" ],
 
