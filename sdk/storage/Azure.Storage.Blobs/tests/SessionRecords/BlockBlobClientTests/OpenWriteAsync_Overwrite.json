--- conflicted
+++ resolved
@@ -1,31 +1,16 @@
 {
   "Entries": [
     {
-<<<<<<< HEAD
-      "RequestUri": "http://kasobolcanadacentral.blob.core.windows.net/test-container-35efcacf-4b13-b88a-1ecc-1ec5f75f6f35?restype=container",
-=======
       "RequestUri": "https://kasoboltest.blob.core.windows.net/test-container-35efcacf-4b13-b88a-1ecc-1ec5f75f6f35?restype=container",
->>>>>>> 274b661d
-      "RequestMethod": "PUT",
-      "RequestHeaders": {
-        "Accept": "application/xml",
-        "Authorization": "Sanitized",
-<<<<<<< HEAD
-        "traceparent": "00-f32ff491f13da34c9fa545e71d6d1c45-5bb6f0e200bacb40-00",
-        "User-Agent": [
-          "azsdk-net-Storage.Blobs/12.8.3-alpha.20210427.1",
-          "(.NET Framework 4.8.4300.0; Microsoft Windows 10.0.19042 )"
-        ],
-        "x-ms-blob-public-access": "container",
-        "x-ms-client-request-id": "9fd49e59-cae4-8723-ee5c-40d48fb3a191",
-        "x-ms-date": "Tue, 27 Apr 2021 19:01:58 GMT",
-=======
+      "RequestMethod": "PUT",
+      "RequestHeaders": {
+        "Accept": "application/xml",
+        "Authorization": "Sanitized",
         "traceparent": "00-973172fdb44a504593aff301f5d8ef78-ea4c32506f49e44a-00",
         "User-Agent": "azsdk-net-Storage.Blobs/12.9.0-alpha.20210226.1 (.NET Framework 4.8.4300.0; Microsoft Windows 10.0.19042 )",
         "x-ms-blob-public-access": "container",
         "x-ms-client-request-id": "9fd49e59-cae4-8723-ee5c-40d48fb3a191",
         "x-ms-date": "Fri, 26 Feb 2021 20:34:36 GMT",
->>>>>>> 274b661d
         "x-ms-return-client-request-id": "true",
         "x-ms-version": "2020-08-04"
       },
@@ -33,18 +18,6 @@
       "StatusCode": 201,
       "ResponseHeaders": {
         "Content-Length": "0",
-<<<<<<< HEAD
-        "Date": "Tue, 27 Apr 2021 19:01:58 GMT",
-        "ETag": "\u00220x8D909AEEF0FA6BF\u0022",
-        "Last-Modified": "Tue, 27 Apr 2021 19:01:58 GMT",
-        "Server": [
-          "Windows-Azure-Blob/1.0",
-          "Microsoft-HTTPAPI/2.0"
-        ],
-        "x-ms-client-request-id": "9fd49e59-cae4-8723-ee5c-40d48fb3a191",
-        "x-ms-request-id": "b3c28bcf-601e-004f-2197-3bbbe5000000",
-        "x-ms-version": "2020-04-08"
-=======
         "Date": "Fri, 26 Feb 2021 20:34:36 GMT",
         "ETag": "\u00220x8D8DA95EF23A223\u0022",
         "Last-Modified": "Fri, 26 Feb 2021 20:34:36 GMT",
@@ -52,38 +25,22 @@
         "x-ms-client-request-id": "9fd49e59-cae4-8723-ee5c-40d48fb3a191",
         "x-ms-request-id": "fbd72e4f-d01e-0001-397e-0c550e000000",
         "x-ms-version": "2020-08-04"
->>>>>>> 274b661d
-      },
-      "ResponseBody": []
-    },
-    {
-<<<<<<< HEAD
-      "RequestUri": "http://kasobolcanadacentral.blob.core.windows.net/test-container-35efcacf-4b13-b88a-1ecc-1ec5f75f6f35/test-blob-dd6d8237-fa4b-49b6-0a86-5fab6e46a7fe",
-=======
+      },
+      "ResponseBody": []
+    },
+    {
       "RequestUri": "https://kasoboltest.blob.core.windows.net/test-container-35efcacf-4b13-b88a-1ecc-1ec5f75f6f35/test-blob-dd6d8237-fa4b-49b6-0a86-5fab6e46a7fe",
->>>>>>> 274b661d
       "RequestMethod": "PUT",
       "RequestHeaders": {
         "Accept": "application/xml",
         "Authorization": "Sanitized",
         "Content-Length": "1024",
-<<<<<<< HEAD
-        "traceparent": "00-3b29871000483a4a916bd11ce13b2804-33eccb83da268648-00",
-        "User-Agent": [
-          "azsdk-net-Storage.Blobs/12.8.3-alpha.20210427.1",
-          "(.NET Framework 4.8.4300.0; Microsoft Windows 10.0.19042 )"
-        ],
+        "Content-Type": "application/octet-stream",
+        "traceparent": "00-7941536ba4a7d4448e658c6b2bbbfe92-50ade851338c354e-00",
+        "User-Agent": "azsdk-net-Storage.Blobs/12.9.0-alpha.20210226.1 (.NET Framework 4.8.4300.0; Microsoft Windows 10.0.19042 )",
         "x-ms-blob-type": "BlockBlob",
         "x-ms-client-request-id": "a0c890ba-668d-69c8-f640-f6c62de372e1",
-        "x-ms-date": "Tue, 27 Apr 2021 19:01:59 GMT",
-=======
-        "Content-Type": "application/octet-stream",
-        "traceparent": "00-7941536ba4a7d4448e658c6b2bbbfe92-50ade851338c354e-00",
-        "User-Agent": "azsdk-net-Storage.Blobs/12.9.0-alpha.20210226.1 (.NET Framework 4.8.4300.0; Microsoft Windows 10.0.19042 )",
-        "x-ms-blob-type": "BlockBlob",
-        "x-ms-client-request-id": "a0c890ba-668d-69c8-f640-f6c62de372e1",
-        "x-ms-date": "Fri, 26 Feb 2021 20:34:37 GMT",
->>>>>>> 274b661d
+        "x-ms-date": "Fri, 26 Feb 2021 20:34:37 GMT",
         "x-ms-return-client-request-id": "true",
         "x-ms-version": "2020-08-04"
       },
@@ -92,18 +49,6 @@
       "ResponseHeaders": {
         "Content-Length": "0",
         "Content-MD5": "u5twQOuxf33mgw/\u002BJPFWHg==",
-<<<<<<< HEAD
-        "Date": "Tue, 27 Apr 2021 19:01:58 GMT",
-        "ETag": "\u00220x8D909AEEF470A24\u0022",
-        "Last-Modified": "Tue, 27 Apr 2021 19:01:59 GMT",
-        "Server": [
-          "Windows-Azure-Blob/1.0",
-          "Microsoft-HTTPAPI/2.0"
-        ],
-        "x-ms-client-request-id": "a0c890ba-668d-69c8-f640-f6c62de372e1",
-        "x-ms-content-crc64": "T5ot7HHvZwc=",
-        "x-ms-request-id": "b3c28cd0-601e-004f-6b97-3bbbe5000000",
-=======
         "Date": "Fri, 26 Feb 2021 20:34:36 GMT",
         "ETag": "\u00220x8D8DA95EF485081\u0022",
         "Last-Modified": "Fri, 26 Feb 2021 20:34:37 GMT",
@@ -111,40 +56,24 @@
         "x-ms-client-request-id": "a0c890ba-668d-69c8-f640-f6c62de372e1",
         "x-ms-content-crc64": "T5ot7HHvZwc=",
         "x-ms-request-id": "fbd72f81-d01e-0001-5a7e-0c550e000000",
->>>>>>> 274b661d
-        "x-ms-request-server-encrypted": "true",
-        "x-ms-version": "2020-08-04"
-      },
-      "ResponseBody": []
-    },
-    {
-<<<<<<< HEAD
-      "RequestUri": "http://kasobolcanadacentral.blob.core.windows.net/test-container-35efcacf-4b13-b88a-1ecc-1ec5f75f6f35/test-blob-dd6d8237-fa4b-49b6-0a86-5fab6e46a7fe",
-=======
+        "x-ms-request-server-encrypted": "true",
+        "x-ms-version": "2020-08-04"
+      },
+      "ResponseBody": []
+    },
+    {
       "RequestUri": "https://kasoboltest.blob.core.windows.net/test-container-35efcacf-4b13-b88a-1ecc-1ec5f75f6f35/test-blob-dd6d8237-fa4b-49b6-0a86-5fab6e46a7fe",
->>>>>>> 274b661d
-      "RequestMethod": "PUT",
-      "RequestHeaders": {
-        "Accept": "application/xml",
-        "Authorization": "Sanitized",
-        "Content-Length": "0",
-<<<<<<< HEAD
-        "traceparent": "00-9a667327108a024399daf5892d437ec9-df9aae0a3e978d47-00",
-        "User-Agent": [
-          "azsdk-net-Storage.Blobs/12.8.3-alpha.20210427.1",
-          "(.NET Framework 4.8.4300.0; Microsoft Windows 10.0.19042 )"
-        ],
+      "RequestMethod": "PUT",
+      "RequestHeaders": {
+        "Accept": "application/xml",
+        "Authorization": "Sanitized",
+        "Content-Length": "0",
+        "Content-Type": "application/octet-stream",
+        "traceparent": "00-c0d2cb3b1da4b246bd7f0e1a4421ed7c-85a73cf3f10d6741-00",
+        "User-Agent": "azsdk-net-Storage.Blobs/12.9.0-alpha.20210226.1 (.NET Framework 4.8.4300.0; Microsoft Windows 10.0.19042 )",
         "x-ms-blob-type": "BlockBlob",
         "x-ms-client-request-id": "08e89a3a-8ef1-87ba-b75c-45dee488c322",
-        "x-ms-date": "Tue, 27 Apr 2021 19:01:59 GMT",
-=======
-        "Content-Type": "application/octet-stream",
-        "traceparent": "00-c0d2cb3b1da4b246bd7f0e1a4421ed7c-85a73cf3f10d6741-00",
-        "User-Agent": "azsdk-net-Storage.Blobs/12.9.0-alpha.20210226.1 (.NET Framework 4.8.4300.0; Microsoft Windows 10.0.19042 )",
-        "x-ms-blob-type": "BlockBlob",
-        "x-ms-client-request-id": "08e89a3a-8ef1-87ba-b75c-45dee488c322",
-        "x-ms-date": "Fri, 26 Feb 2021 20:34:37 GMT",
->>>>>>> 274b661d
+        "x-ms-date": "Fri, 26 Feb 2021 20:34:37 GMT",
         "x-ms-return-client-request-id": "true",
         "x-ms-version": "2020-08-04"
       },
@@ -153,18 +82,6 @@
       "ResponseHeaders": {
         "Content-Length": "0",
         "Content-MD5": "1B2M2Y8AsgTpgAmY7PhCfg==",
-<<<<<<< HEAD
-        "Date": "Tue, 27 Apr 2021 19:01:59 GMT",
-        "ETag": "\u00220x8D909AEEF558BC2\u0022",
-        "Last-Modified": "Tue, 27 Apr 2021 19:01:59 GMT",
-        "Server": [
-          "Windows-Azure-Blob/1.0",
-          "Microsoft-HTTPAPI/2.0"
-        ],
-        "x-ms-client-request-id": "08e89a3a-8ef1-87ba-b75c-45dee488c322",
-        "x-ms-content-crc64": "AAAAAAAAAAA=",
-        "x-ms-request-id": "b3c28d75-601e-004f-7197-3bbbe5000000",
-=======
         "Date": "Fri, 26 Feb 2021 20:34:36 GMT",
         "ETag": "\u00220x8D8DA95EF4D0C47\u0022",
         "Last-Modified": "Fri, 26 Feb 2021 20:34:37 GMT",
@@ -172,36 +89,22 @@
         "x-ms-client-request-id": "08e89a3a-8ef1-87ba-b75c-45dee488c322",
         "x-ms-content-crc64": "AAAAAAAAAAA=",
         "x-ms-request-id": "fbd72feb-d01e-0001-3f7e-0c550e000000",
->>>>>>> 274b661d
-        "x-ms-request-server-encrypted": "true",
-        "x-ms-version": "2020-08-04"
-      },
-      "ResponseBody": []
-    },
-    {
-<<<<<<< HEAD
-      "RequestUri": "http://kasobolcanadacentral.blob.core.windows.net/test-container-35efcacf-4b13-b88a-1ecc-1ec5f75f6f35/test-blob-dd6d8237-fa4b-49b6-0a86-5fab6e46a7fe?comp=block\u0026blockid=AAQAAAAAAAAAAAAAAAAAAAAAAAAAAAAAAAAAAAAAAAAAAAAAAAAAAAAAAAAAAAAA",
-=======
+        "x-ms-request-server-encrypted": "true",
+        "x-ms-version": "2020-08-04"
+      },
+      "ResponseBody": []
+    },
+    {
       "RequestUri": "https://kasoboltest.blob.core.windows.net/test-container-35efcacf-4b13-b88a-1ecc-1ec5f75f6f35/test-blob-dd6d8237-fa4b-49b6-0a86-5fab6e46a7fe?comp=block\u0026blockid=AAQAAAAAAAAAAAAAAAAAAAAAAAAAAAAAAAAAAAAAAAAAAAAAAAAAAAAAAAAAAAAA",
->>>>>>> 274b661d
       "RequestMethod": "PUT",
       "RequestHeaders": {
         "Accept": "application/xml",
         "Authorization": "Sanitized",
         "Content-Length": "1024",
-<<<<<<< HEAD
-        "User-Agent": [
-          "azsdk-net-Storage.Blobs/12.8.3-alpha.20210427.1",
-          "(.NET Framework 4.8.4300.0; Microsoft Windows 10.0.19042 )"
-        ],
+        "Content-Type": "application/octet-stream",
+        "User-Agent": "azsdk-net-Storage.Blobs/12.9.0-alpha.20210226.1 (.NET Framework 4.8.4300.0; Microsoft Windows 10.0.19042 )",
         "x-ms-client-request-id": "d33f01cd-a2d4-0e0a-c772-5fe628d98950",
-        "x-ms-date": "Tue, 27 Apr 2021 19:01:59 GMT",
-=======
-        "Content-Type": "application/octet-stream",
-        "User-Agent": "azsdk-net-Storage.Blobs/12.9.0-alpha.20210226.1 (.NET Framework 4.8.4300.0; Microsoft Windows 10.0.19042 )",
-        "x-ms-client-request-id": "d33f01cd-a2d4-0e0a-c772-5fe628d98950",
-        "x-ms-date": "Fri, 26 Feb 2021 20:34:37 GMT",
->>>>>>> 274b661d
+        "x-ms-date": "Fri, 26 Feb 2021 20:34:37 GMT",
         "x-ms-return-client-request-id": "true",
         "x-ms-version": "2020-08-04"
       },
@@ -209,72 +112,31 @@
       "StatusCode": 201,
       "ResponseHeaders": {
         "Content-Length": "0",
-<<<<<<< HEAD
-        "Date": "Tue, 27 Apr 2021 19:01:59 GMT",
-        "Server": [
-          "Windows-Azure-Blob/1.0",
-          "Microsoft-HTTPAPI/2.0"
-        ],
-        "x-ms-client-request-id": "d33f01cd-a2d4-0e0a-c772-5fe628d98950",
-        "x-ms-content-crc64": "\u002ByFrzCPpysk=",
-        "x-ms-request-id": "b3c28dd7-601e-004f-3d97-3bbbe5000000",
-=======
         "Date": "Fri, 26 Feb 2021 20:34:36 GMT",
         "Server": "Windows-Azure-Blob/1.0 Microsoft-HTTPAPI/2.0",
         "x-ms-client-request-id": "d33f01cd-a2d4-0e0a-c772-5fe628d98950",
         "x-ms-content-crc64": "\u002ByFrzCPpysk=",
         "x-ms-request-id": "fbd73042-d01e-0001-117e-0c550e000000",
->>>>>>> 274b661d
-        "x-ms-request-server-encrypted": "true",
-        "x-ms-version": "2020-08-04"
-      },
-      "ResponseBody": []
-    },
-    {
-<<<<<<< HEAD
-      "RequestUri": "http://kasobolcanadacentral.blob.core.windows.net/test-container-35efcacf-4b13-b88a-1ecc-1ec5f75f6f35/test-blob-dd6d8237-fa4b-49b6-0a86-5fab6e46a7fe?comp=blocklist",
-=======
+        "x-ms-request-server-encrypted": "true",
+        "x-ms-version": "2020-08-04"
+      },
+      "ResponseBody": []
+    },
+    {
       "RequestUri": "https://kasoboltest.blob.core.windows.net/test-container-35efcacf-4b13-b88a-1ecc-1ec5f75f6f35/test-blob-dd6d8237-fa4b-49b6-0a86-5fab6e46a7fe?comp=blocklist",
->>>>>>> 274b661d
       "RequestMethod": "PUT",
       "RequestHeaders": {
         "Accept": "application/xml",
         "Authorization": "Sanitized",
         "Content-Length": "107",
         "Content-Type": "application/xml",
-<<<<<<< HEAD
-        "If-Match": "\u00220x8D909AEEF558BC2\u0022",
-        "User-Agent": [
-          "azsdk-net-Storage.Blobs/12.8.3-alpha.20210427.1",
-          "(.NET Framework 4.8.4300.0; Microsoft Windows 10.0.19042 )"
-        ],
+        "If-Match": "0x8D8DA95EF4D0C47",
+        "User-Agent": "azsdk-net-Storage.Blobs/12.9.0-alpha.20210226.1 (.NET Framework 4.8.4300.0; Microsoft Windows 10.0.19042 )",
         "x-ms-client-request-id": "e310dc99-ef48-754e-cfd0-deadcb5d9202",
-        "x-ms-date": "Tue, 27 Apr 2021 19:01:59 GMT",
-=======
-        "If-Match": "0x8D8DA95EF4D0C47",
-        "User-Agent": "azsdk-net-Storage.Blobs/12.9.0-alpha.20210226.1 (.NET Framework 4.8.4300.0; Microsoft Windows 10.0.19042 )",
-        "x-ms-client-request-id": "e310dc99-ef48-754e-cfd0-deadcb5d9202",
-        "x-ms-date": "Fri, 26 Feb 2021 20:34:37 GMT",
->>>>>>> 274b661d
-        "x-ms-return-client-request-id": "true",
-        "x-ms-version": "2020-08-04"
-      },
-<<<<<<< HEAD
-      "RequestBody": "\u003CBlockList\u003E\u003CLatest\u003EAAQAAAAAAAAAAAAAAAAAAAAAAAAAAAAAAAAAAAAAAAAAAAAAAAAAAAAAAAAAAAAA\u003C/Latest\u003E\u003C/BlockList\u003E",
-      "StatusCode": 201,
-      "ResponseHeaders": {
-        "Content-Length": "0",
-        "Date": "Tue, 27 Apr 2021 19:01:59 GMT",
-        "ETag": "\u00220x8D909AEEF8D20D5\u0022",
-        "Last-Modified": "Tue, 27 Apr 2021 19:01:59 GMT",
-        "Server": [
-          "Windows-Azure-Blob/1.0",
-          "Microsoft-HTTPAPI/2.0"
-        ],
-        "x-ms-client-request-id": "e310dc99-ef48-754e-cfd0-deadcb5d9202",
-        "x-ms-content-crc64": "uivte8ftxTs=",
-        "x-ms-request-id": "b3c28e81-601e-004f-4b97-3bbbe5000000",
-=======
+        "x-ms-date": "Fri, 26 Feb 2021 20:34:37 GMT",
+        "x-ms-return-client-request-id": "true",
+        "x-ms-version": "2020-08-04"
+      },
       "RequestBody": "\uFEFF\u003CBlockList\u003E\u003CLatest\u003EAAQAAAAAAAAAAAAAAAAAAAAAAAAAAAAAAAAAAAAAAAAAAAAAAAAAAAAAAAAAAAAA\u003C/Latest\u003E\u003C/BlockList\u003E",
       "StatusCode": 201,
       "ResponseHeaders": {
@@ -286,36 +148,21 @@
         "x-ms-client-request-id": "e310dc99-ef48-754e-cfd0-deadcb5d9202",
         "x-ms-content-crc64": "17m5j6ScWgM=",
         "x-ms-request-id": "fbd730b2-d01e-0001-777e-0c550e000000",
->>>>>>> 274b661d
-        "x-ms-request-server-encrypted": "true",
-        "x-ms-version": "2020-08-04"
-      },
-      "ResponseBody": []
-    },
-    {
-<<<<<<< HEAD
-      "RequestUri": "http://kasobolcanadacentral.blob.core.windows.net/test-container-35efcacf-4b13-b88a-1ecc-1ec5f75f6f35/test-blob-dd6d8237-fa4b-49b6-0a86-5fab6e46a7fe",
-=======
+        "x-ms-request-server-encrypted": "true",
+        "x-ms-version": "2020-08-04"
+      },
+      "ResponseBody": []
+    },
+    {
       "RequestUri": "https://kasoboltest.blob.core.windows.net/test-container-35efcacf-4b13-b88a-1ecc-1ec5f75f6f35/test-blob-dd6d8237-fa4b-49b6-0a86-5fab6e46a7fe",
->>>>>>> 274b661d
       "RequestMethod": "GET",
       "RequestHeaders": {
         "Accept": "application/xml",
         "Authorization": "Sanitized",
-<<<<<<< HEAD
-        "traceparent": "00-326c1c6ecc8c3c4594c161ba1b0e4a91-0812395b80baf547-00",
-        "User-Agent": [
-          "azsdk-net-Storage.Blobs/12.8.3-alpha.20210427.1",
-          "(.NET Framework 4.8.4300.0; Microsoft Windows 10.0.19042 )"
-        ],
+        "traceparent": "00-3aec0c91ce986b49aa43c55b407274aa-7aff44cab4f1304f-00",
+        "User-Agent": "azsdk-net-Storage.Blobs/12.9.0-alpha.20210226.1 (.NET Framework 4.8.4300.0; Microsoft Windows 10.0.19042 )",
         "x-ms-client-request-id": "4c4c8887-a5c8-0608-85cb-02c9c8d144f7",
-        "x-ms-date": "Tue, 27 Apr 2021 19:01:59 GMT",
-=======
-        "traceparent": "00-3aec0c91ce986b49aa43c55b407274aa-7aff44cab4f1304f-00",
-        "User-Agent": "azsdk-net-Storage.Blobs/12.9.0-alpha.20210226.1 (.NET Framework 4.8.4300.0; Microsoft Windows 10.0.19042 )",
-        "x-ms-client-request-id": "4c4c8887-a5c8-0608-85cb-02c9c8d144f7",
-        "x-ms-date": "Fri, 26 Feb 2021 20:34:37 GMT",
->>>>>>> 274b661d
+        "x-ms-date": "Fri, 26 Feb 2021 20:34:37 GMT",
         "x-ms-range": "bytes=0-1023",
         "x-ms-return-client-request-id": "true",
         "x-ms-version": "2020-08-04"
@@ -328,22 +175,6 @@
         "Content-Length": "1024",
         "Content-Range": "bytes 0-1023/1024",
         "Content-Type": "application/octet-stream",
-<<<<<<< HEAD
-        "Date": "Tue, 27 Apr 2021 19:01:59 GMT",
-        "ETag": "\u00220x8D909AEEF8D20D5\u0022",
-        "Last-Modified": "Tue, 27 Apr 2021 19:01:59 GMT",
-        "Server": [
-          "Windows-Azure-Blob/1.0",
-          "Microsoft-HTTPAPI/2.0"
-        ],
-        "x-ms-blob-type": "BlockBlob",
-        "x-ms-client-request-id": "4c4c8887-a5c8-0608-85cb-02c9c8d144f7",
-        "x-ms-creation-time": "Tue, 27 Apr 2021 19:01:59 GMT",
-        "x-ms-last-access-time": "Tue, 27 Apr 2021 19:01:59 GMT",
-        "x-ms-lease-state": "available",
-        "x-ms-lease-status": "unlocked",
-        "x-ms-request-id": "b3c28f28-601e-004f-5997-3bbbe5000000",
-=======
         "Date": "Fri, 26 Feb 2021 20:34:36 GMT",
         "ETag": "\u00220x8D8DA95EF697315\u0022",
         "Last-Modified": "Fri, 26 Feb 2021 20:34:37 GMT",
@@ -354,36 +185,21 @@
         "x-ms-lease-state": "available",
         "x-ms-lease-status": "unlocked",
         "x-ms-request-id": "fbd73103-d01e-0001-427e-0c550e000000",
->>>>>>> 274b661d
         "x-ms-server-encrypted": "true",
         "x-ms-version": "2020-08-04"
       },
       "ResponseBody": "GSLg1ZflI8Kn2zJGkd\u002B2fUz\u002B6EjZJPZi/Q61adK7lJ0ThuZr18X31W0F\u002BbI0gtcXiXh6L/sqB/QrftiIL7rw60aUMgv4SqWHBxLa1CtELno2nt9ZQWWi6X/yQFntb6WzFA1rn0/LHj/S8ijoTzLI51BdUZHal6rh8kmMBgpMmpdtJ78d2I4qan\u002Bfhk49uZlMKVgJjx0U2H1jiq0GPxg1hliQeyhyqw7BMuYROhBbpDmvQNyxQwp5WU5CuU7hIytmav/2rD1w2X5JR103Ap1sB\u002BVzV/88g0NNFiLaMPG/4A66q9AQZff7PmZeZ/utQlax1bJobcwsKue8qJYblqiMimdOfFbNW6LueBiY3htHoNPLKFo/VnJCjoHoVLxg4Ki90d2TXsYA43oQevSzk0zLdAjCT21OTTP0DO3V5Afljpdw2gw\u002Bs0ENy0XgLtx9jvo1HN\u002BznpA6b4Sqn1HYKv5zKutdQrlAjcHGtIQobR5Wd37zoMgnMfAHNmqHkxTwNaBGbQTxIEtB9Y4e7ekMEQFmVCjS5Io2S/n7VQxOuPqs1n/k4gAZZFYysas5CUQG\u002ByRpID/sHVAWDyEL9cs\u002B8zyUcRZqKC8BTO/RnzPe/EG09Fro5Ze7v7guzdLeDm\u002BL9L5upZctnNP0Z9RPGn0dNxPgVgFwVg2k2LFeO1pcIz2ARqt0b1aqhleH833Da6U6EJa//rhtGp2wyszlz2B4mESWz9PSqMe8Nc\u002Bp6WKQ4W0MJCrDnCSFEiwOxKWJxLf2Dls5LJvRaGfPA8joxDE6IOlf2Ko2tfwfEb2nxOQhMnEYstoHVrTRO7vC9JhbnU3606O8KusMwFlfGRveKaSDrdFXzxFXM8k0jZ3vc8BjxHRvrfBBZAiFC/KBqD2Y8xIXP0bHBM08o5/ah51OHU2Y/FWnbnyzQkjJ0sQf1YqLnJmL1zN5m8CmMwlRZtxqN\u002B6k6Kzo8YSVZP3\u002B/jEJHM0VTusDwkYaHmCUADtyYttrXpvVe\u002B3eo6sV9XI1e5yOnRY8PBfxZ3SnislLU/BIIwIikqCWM6HgNqtA7s3T5KPEBmMlNSbDevYnLfEjkk\u002B6zNFwEuj792p0XAVssHmm1KUlhkyNI\u002B7cXxiqbwWwvKRchiH7Y9K6yQ74sNkgV8p8gFlM/gsCLajjk7PQUYhlw6BgECpXqnHTar0\u002BlHIUuwhNLe\u002BrZL6YWVh5GM8e6niGkuw5wEagJNXoeZNNxJg1ztergiOZuV/iyLbR3pKhtIBFtwGF2/vBrQgZw\u002BsqSpS/Q0n3cmdU7dmNVviPzkZDRsQSCA2Wr/Lc6tUbgPZzt30hEZtIqUIZ8cko\u002BIQDMd/C1XwnGEKHKZNWG4eSOW3jGp96bryq\u002Bw=="
     },
     {
-<<<<<<< HEAD
-      "RequestUri": "http://kasobolcanadacentral.blob.core.windows.net/test-container-35efcacf-4b13-b88a-1ecc-1ec5f75f6f35?restype=container",
-=======
       "RequestUri": "https://kasoboltest.blob.core.windows.net/test-container-35efcacf-4b13-b88a-1ecc-1ec5f75f6f35?restype=container",
->>>>>>> 274b661d
       "RequestMethod": "DELETE",
       "RequestHeaders": {
         "Accept": "application/xml",
         "Authorization": "Sanitized",
-<<<<<<< HEAD
-        "traceparent": "00-bd12ae324078e343b8afc9f254467c3c-c420ae72f9483844-00",
-        "User-Agent": [
-          "azsdk-net-Storage.Blobs/12.8.3-alpha.20210427.1",
-          "(.NET Framework 4.8.4300.0; Microsoft Windows 10.0.19042 )"
-        ],
+        "traceparent": "00-8cf54f6efbc04649adf29fbed26b14ee-03cc5f602f849847-00",
+        "User-Agent": "azsdk-net-Storage.Blobs/12.9.0-alpha.20210226.1 (.NET Framework 4.8.4300.0; Microsoft Windows 10.0.19042 )",
         "x-ms-client-request-id": "4326020e-4510-b939-e9d3-42d3ef055fb0",
-        "x-ms-date": "Tue, 27 Apr 2021 19:02:00 GMT",
-=======
-        "traceparent": "00-8cf54f6efbc04649adf29fbed26b14ee-03cc5f602f849847-00",
-        "User-Agent": "azsdk-net-Storage.Blobs/12.9.0-alpha.20210226.1 (.NET Framework 4.8.4300.0; Microsoft Windows 10.0.19042 )",
-        "x-ms-client-request-id": "4326020e-4510-b939-e9d3-42d3ef055fb0",
-        "x-ms-date": "Fri, 26 Feb 2021 20:34:37 GMT",
->>>>>>> 274b661d
+        "x-ms-date": "Fri, 26 Feb 2021 20:34:37 GMT",
         "x-ms-return-client-request-id": "true",
         "x-ms-version": "2020-08-04"
       },
@@ -391,32 +207,17 @@
       "StatusCode": 202,
       "ResponseHeaders": {
         "Content-Length": "0",
-<<<<<<< HEAD
-        "Date": "Tue, 27 Apr 2021 19:02:01 GMT",
-        "Server": [
-          "Windows-Azure-Blob/1.0",
-          "Microsoft-HTTPAPI/2.0"
-        ],
-        "x-ms-client-request-id": "4326020e-4510-b939-e9d3-42d3ef055fb0",
-        "x-ms-request-id": "b3c28fae-601e-004f-4797-3bbbe5000000",
-        "x-ms-version": "2020-04-08"
-=======
         "Date": "Fri, 26 Feb 2021 20:34:37 GMT",
         "Server": "Windows-Azure-Blob/1.0 Microsoft-HTTPAPI/2.0",
         "x-ms-client-request-id": "4326020e-4510-b939-e9d3-42d3ef055fb0",
         "x-ms-request-id": "fbd73152-d01e-0001-0d7e-0c550e000000",
         "x-ms-version": "2020-08-04"
->>>>>>> 274b661d
       },
       "ResponseBody": []
     }
   ],
   "Variables": {
     "RandomSeed": "121456812",
-<<<<<<< HEAD
-    "Storage_TestConfigDefault": "ProductionTenant\nkasobolcanadacentral\nU2FuaXRpemVk\nhttp://kasobolcanadacentral.blob.core.windows.net\nhttp://kasobolcanadacentral.file.core.windows.net\nhttp://kasobolcanadacentral.queue.core.windows.net\nhttp://kasobolcanadacentral.table.core.windows.net\n\n\n\n\nhttp://kasobolcanadacentral-secondary.blob.core.windows.net\nhttp://kasobolcanadacentral-secondary.file.core.windows.net\nhttp://kasobolcanadacentral-secondary.queue.core.windows.net\nhttp://kasobolcanadacentral-secondary.table.core.windows.net\n\nSanitized\n\n\nCloud\nBlobEndpoint=http://kasobolcanadacentral.blob.core.windows.net/;QueueEndpoint=http://kasobolcanadacentral.queue.core.windows.net/;FileEndpoint=http://kasobolcanadacentral.file.core.windows.net/;BlobSecondaryEndpoint=http://kasobolcanadacentral-secondary.blob.core.windows.net/;QueueSecondaryEndpoint=http://kasobolcanadacentral-secondary.queue.core.windows.net/;FileSecondaryEndpoint=http://kasobolcanadacentral-secondary.file.core.windows.net/;AccountName=kasobolcanadacentral;AccountKey=Kg==;\nencryptionScope"
-=======
     "Storage_TestConfigDefault": "ProductionTenant\nkasoboltest\nU2FuaXRpemVk\nhttps://kasoboltest.blob.core.windows.net\nhttps://kasoboltest.file.core.windows.net\nhttps://kasoboltest.queue.core.windows.net\nhttps://kasoboltest.table.core.windows.net\n\n\n\n\nhttps://kasoboltest-secondary.blob.core.windows.net\nhttps://kasoboltest-secondary.file.core.windows.net\nhttps://kasoboltest-secondary.queue.core.windows.net\nhttps://kasoboltest-secondary.table.core.windows.net\n\nSanitized\n\n\nCloud\nBlobEndpoint=https://kasoboltest.blob.core.windows.net/;QueueEndpoint=https://kasoboltest.queue.core.windows.net/;FileEndpoint=https://kasoboltest.file.core.windows.net/;BlobSecondaryEndpoint=https://kasoboltest-secondary.blob.core.windows.net/;QueueSecondaryEndpoint=https://kasoboltest-secondary.queue.core.windows.net/;FileSecondaryEndpoint=https://kasoboltest-secondary.file.core.windows.net/;AccountName=kasoboltest;AccountKey=Kg==;\nencryptionScope"
->>>>>>> 274b661d
   }
 }