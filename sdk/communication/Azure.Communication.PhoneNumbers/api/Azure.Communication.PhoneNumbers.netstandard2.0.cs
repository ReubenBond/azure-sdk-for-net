namespace Azure.Communication.PhoneNumbers
{
<<<<<<< HEAD
    public partial class PhoneNumbersClient
    {
        protected PhoneNumbersClient() { }
        public PhoneNumbersClient(string connectionString) { }
        public PhoneNumbersClient(string connectionString, Azure.Communication.PhoneNumbers.PhoneNumbersClientOptions options) { }
        public PhoneNumbersClient(System.Uri endpoint, Azure.AzureKeyCredential keyCredential, Azure.Communication.PhoneNumbers.PhoneNumbersClientOptions options = null) { }
        public PhoneNumbersClient(System.Uri endpoint, Azure.Core.TokenCredential tokenCredential, Azure.Communication.PhoneNumbers.PhoneNumbersClientOptions options = null) { }
        public virtual Azure.Response<Azure.Communication.PhoneNumbers.Models.AcquiredPhoneNumber> GetPhoneNumber(string phoneNumber, System.Threading.CancellationToken cancellationToken = default(System.Threading.CancellationToken)) { throw null; }
        public virtual System.Threading.Tasks.Task<Azure.Response<Azure.Communication.PhoneNumbers.Models.AcquiredPhoneNumber>> GetPhoneNumberAsync(string phoneNumber, System.Threading.CancellationToken cancellationToken = default(System.Threading.CancellationToken)) { throw null; }
        public virtual Azure.Pageable<Azure.Communication.PhoneNumbers.Models.AcquiredPhoneNumber> GetPhoneNumbers(System.Threading.CancellationToken cancellationToken = default(System.Threading.CancellationToken)) { throw null; }
        public virtual Azure.AsyncPageable<Azure.Communication.PhoneNumbers.Models.AcquiredPhoneNumber> GetPhoneNumbersAsync(System.Threading.CancellationToken cancellationToken = default(System.Threading.CancellationToken)) { throw null; }
        public virtual Azure.Communication.PhoneNumbers.PurchasePhoneNumbersOperation StartPurchasePhoneNumbers(string searchId, System.Threading.CancellationToken cancellationToken = default(System.Threading.CancellationToken)) { throw null; }
        public virtual System.Threading.Tasks.Task<Azure.Communication.PhoneNumbers.PurchasePhoneNumbersOperation> StartPurchasePhoneNumbersAsync(string searchId, System.Threading.CancellationToken cancellationToken = default(System.Threading.CancellationToken)) { throw null; }
        public virtual Azure.Communication.PhoneNumbers.ReleasePhoneNumberOperation StartReleasePhoneNumber(string phoneNumber, System.Threading.CancellationToken cancellationToken = default(System.Threading.CancellationToken)) { throw null; }
        public virtual System.Threading.Tasks.Task<Azure.Communication.PhoneNumbers.ReleasePhoneNumberOperation> StartReleasePhoneNumberAsync(string phoneNumber, System.Threading.CancellationToken cancellationToken = default(System.Threading.CancellationToken)) { throw null; }
        public virtual Azure.Communication.PhoneNumbers.SearchAvailablePhoneNumbersOperation StartSearchAvailablePhoneNumbers(string threeLetterISOCountryName, Azure.Communication.PhoneNumbers.Models.PhoneNumberType phoneNumberType, Azure.Communication.PhoneNumbers.Models.PhoneNumberAssignmentType phoneNumberAssignmentType, Azure.Communication.PhoneNumbers.Models.PhoneNumberCapabilities capabilities, Azure.Communication.PhoneNumbers.PhoneNumberSearchOptions options = null, System.Threading.CancellationToken cancellationToken = default(System.Threading.CancellationToken)) { throw null; }
        public virtual System.Threading.Tasks.Task<Azure.Communication.PhoneNumbers.SearchAvailablePhoneNumbersOperation> StartSearchAvailablePhoneNumbersAsync(string threeLetterISOCountryName, Azure.Communication.PhoneNumbers.Models.PhoneNumberType phoneNumberType, Azure.Communication.PhoneNumbers.Models.PhoneNumberAssignmentType phoneNumberAssignmentType, Azure.Communication.PhoneNumbers.Models.PhoneNumberCapabilities capabilities, Azure.Communication.PhoneNumbers.PhoneNumberSearchOptions options = null, System.Threading.CancellationToken cancellationToken = default(System.Threading.CancellationToken)) { throw null; }
        public virtual Azure.Communication.PhoneNumbers.UpdatePhoneNumberCapabilitiesOperation StartUpdateCapabilities(string phoneNumber, Azure.Communication.PhoneNumbers.Models.PhoneNumberCapabilityType? calling = default(Azure.Communication.PhoneNumbers.Models.PhoneNumberCapabilityType?), Azure.Communication.PhoneNumbers.Models.PhoneNumberCapabilityType? sms = default(Azure.Communication.PhoneNumbers.Models.PhoneNumberCapabilityType?), System.Threading.CancellationToken cancellationToken = default(System.Threading.CancellationToken)) { throw null; }
        public virtual System.Threading.Tasks.Task<Azure.Communication.PhoneNumbers.UpdatePhoneNumberCapabilitiesOperation> StartUpdateCapabilitiesAsync(string phoneNumber, Azure.Communication.PhoneNumbers.Models.PhoneNumberCapabilityType? calling = default(Azure.Communication.PhoneNumbers.Models.PhoneNumberCapabilityType?), Azure.Communication.PhoneNumbers.Models.PhoneNumberCapabilityType? sms = default(Azure.Communication.PhoneNumbers.Models.PhoneNumberCapabilityType?), System.Threading.CancellationToken cancellationToken = default(System.Threading.CancellationToken)) { throw null; }
    }
    public partial class PhoneNumbersClientOptions : Azure.Core.ClientOptions
    {
        public PhoneNumbersClientOptions(Azure.Communication.PhoneNumbers.PhoneNumbersClientOptions.ServiceVersion version = Azure.Communication.PhoneNumbers.PhoneNumbersClientOptions.ServiceVersion.V2021_03_07) { }
        public enum ServiceVersion
        {
            V2021_03_07 = 1,
        }
    }
    public partial class PhoneNumberSearchOptions
    {
        public PhoneNumberSearchOptions() { }
        public string AreaCode { get { throw null; } set { } }
        public int? Quantity { get { throw null; } set { } }
    }
    public partial class PurchasePhoneNumbersOperation : Azure.Operation<Azure.Response>
    {
        internal PurchasePhoneNumbersOperation() { }
        public override bool HasCompleted { get { throw null; } }
        public override bool HasValue { get { throw null; } }
        public override string Id { get { throw null; } }
        public override Azure.Response Value { get { throw null; } }
        public override Azure.Response GetRawResponse() { throw null; }
        public override Azure.Response UpdateStatus(System.Threading.CancellationToken cancellationToken = default(System.Threading.CancellationToken)) { throw null; }
        public override System.Threading.Tasks.ValueTask<Azure.Response> UpdateStatusAsync(System.Threading.CancellationToken cancellationToken = default(System.Threading.CancellationToken)) { throw null; }
        public override System.Threading.Tasks.ValueTask<Azure.Response<Azure.Response>> WaitForCompletionAsync(System.Threading.CancellationToken cancellationToken = default(System.Threading.CancellationToken)) { throw null; }
        public override System.Threading.Tasks.ValueTask<Azure.Response<Azure.Response>> WaitForCompletionAsync(System.TimeSpan pollingInterval, System.Threading.CancellationToken cancellationToken = default(System.Threading.CancellationToken)) { throw null; }
    }
    public partial class ReleasePhoneNumberOperation : Azure.Operation<Azure.Response>
    {
        internal ReleasePhoneNumberOperation() { }
        public override bool HasCompleted { get { throw null; } }
        public override bool HasValue { get { throw null; } }
        public override string Id { get { throw null; } }
        public override Azure.Response Value { get { throw null; } }
        public override Azure.Response GetRawResponse() { throw null; }
        public override Azure.Response UpdateStatus(System.Threading.CancellationToken cancellationToken = default(System.Threading.CancellationToken)) { throw null; }
        public override System.Threading.Tasks.ValueTask<Azure.Response> UpdateStatusAsync(System.Threading.CancellationToken cancellationToken = default(System.Threading.CancellationToken)) { throw null; }
        public override System.Threading.Tasks.ValueTask<Azure.Response<Azure.Response>> WaitForCompletionAsync(System.Threading.CancellationToken cancellationToken = default(System.Threading.CancellationToken)) { throw null; }
        public override System.Threading.Tasks.ValueTask<Azure.Response<Azure.Response>> WaitForCompletionAsync(System.TimeSpan pollingInterval, System.Threading.CancellationToken cancellationToken = default(System.Threading.CancellationToken)) { throw null; }
    }
    public partial class SearchAvailablePhoneNumbersOperation : Azure.Operation<Azure.Communication.PhoneNumbers.Models.PhoneNumberSearchResult>
    {
        protected SearchAvailablePhoneNumbersOperation() { }
        public override bool HasCompleted { get { throw null; } }
        public override bool HasValue { get { throw null; } }
        public override string Id { get { throw null; } }
        public override Azure.Communication.PhoneNumbers.Models.PhoneNumberSearchResult Value { get { throw null; } }
        public override Azure.Response GetRawResponse() { throw null; }
        public override Azure.Response UpdateStatus(System.Threading.CancellationToken cancellationToken = default(System.Threading.CancellationToken)) { throw null; }
        public override System.Threading.Tasks.ValueTask<Azure.Response> UpdateStatusAsync(System.Threading.CancellationToken cancellationToken = default(System.Threading.CancellationToken)) { throw null; }
        public override System.Threading.Tasks.ValueTask<Azure.Response<Azure.Communication.PhoneNumbers.Models.PhoneNumberSearchResult>> WaitForCompletionAsync(System.Threading.CancellationToken cancellationToken = default(System.Threading.CancellationToken)) { throw null; }
        public override System.Threading.Tasks.ValueTask<Azure.Response<Azure.Communication.PhoneNumbers.Models.PhoneNumberSearchResult>> WaitForCompletionAsync(System.TimeSpan pollingInterval, System.Threading.CancellationToken cancellationToken = default(System.Threading.CancellationToken)) { throw null; }
    }
    public partial class UpdatePhoneNumberCapabilitiesOperation : Azure.Operation<Azure.Communication.PhoneNumbers.Models.AcquiredPhoneNumber>
    {
        protected UpdatePhoneNumberCapabilitiesOperation() { }
        public override bool HasCompleted { get { throw null; } }
        public override bool HasValue { get { throw null; } }
        public override string Id { get { throw null; } }
        public override Azure.Communication.PhoneNumbers.Models.AcquiredPhoneNumber Value { get { throw null; } }
        public override Azure.Response GetRawResponse() { throw null; }
        public override Azure.Response UpdateStatus(System.Threading.CancellationToken cancellationToken = default(System.Threading.CancellationToken)) { throw null; }
        public override System.Threading.Tasks.ValueTask<Azure.Response> UpdateStatusAsync(System.Threading.CancellationToken cancellationToken = default(System.Threading.CancellationToken)) { throw null; }
        public override System.Threading.Tasks.ValueTask<Azure.Response<Azure.Communication.PhoneNumbers.Models.AcquiredPhoneNumber>> WaitForCompletionAsync(System.Threading.CancellationToken cancellationToken = default(System.Threading.CancellationToken)) { throw null; }
        public override System.Threading.Tasks.ValueTask<Azure.Response<Azure.Communication.PhoneNumbers.Models.AcquiredPhoneNumber>> WaitForCompletionAsync(System.TimeSpan pollingInterval, System.Threading.CancellationToken cancellationToken = default(System.Threading.CancellationToken)) { throw null; }
    }
}
namespace Azure.Communication.PhoneNumbers.Models
{
    public partial class AcquiredPhoneNumber
    {
        internal AcquiredPhoneNumber() { }
        public Azure.Communication.PhoneNumbers.Models.PhoneNumberAssignmentType AssignmentType { get { throw null; } }
        public Azure.Communication.PhoneNumbers.Models.PhoneNumberCapabilities Capabilities { get { throw null; } }
        public Azure.Communication.PhoneNumbers.Models.PhoneNumberCost Cost { get { throw null; } }
        public string CountryCode { get { throw null; } }
        public string Id { get { throw null; } }
        public string PhoneNumber { get { throw null; } }
        public Azure.Communication.PhoneNumbers.Models.PhoneNumberType PhoneNumberType { get { throw null; } }
        public System.DateTimeOffset PurchaseDate { get { throw null; } }
    }
=======
>>>>>>> 0e1ef6c4
    [System.Runtime.InteropServices.StructLayoutAttribute(System.Runtime.InteropServices.LayoutKind.Sequential)]
    public readonly partial struct BillingFrequency : System.IEquatable<Azure.Communication.PhoneNumbers.BillingFrequency>
    {
        private readonly object _dummy;
        private readonly int _dummyPrimitive;
        public BillingFrequency(string value) { throw null; }
        public static Azure.Communication.PhoneNumbers.BillingFrequency Monthly { get { throw null; } }
        public bool Equals(Azure.Communication.PhoneNumbers.BillingFrequency other) { throw null; }
        [System.ComponentModel.EditorBrowsableAttribute(System.ComponentModel.EditorBrowsableState.Never)]
        public override bool Equals(object obj) { throw null; }
        [System.ComponentModel.EditorBrowsableAttribute(System.ComponentModel.EditorBrowsableState.Never)]
        public override int GetHashCode() { throw null; }
        public static bool operator ==(Azure.Communication.PhoneNumbers.BillingFrequency left, Azure.Communication.PhoneNumbers.BillingFrequency right) { throw null; }
        public static implicit operator Azure.Communication.PhoneNumbers.BillingFrequency (string value) { throw null; }
        public static bool operator !=(Azure.Communication.PhoneNumbers.BillingFrequency left, Azure.Communication.PhoneNumbers.BillingFrequency right) { throw null; }
        public override string ToString() { throw null; }
    }
    [System.Runtime.InteropServices.StructLayoutAttribute(System.Runtime.InteropServices.LayoutKind.Sequential)]
    public readonly partial struct PhoneNumberAssignmentType : System.IEquatable<Azure.Communication.PhoneNumbers.PhoneNumberAssignmentType>
    {
        private readonly object _dummy;
        private readonly int _dummyPrimitive;
        public PhoneNumberAssignmentType(string value) { throw null; }
        public static Azure.Communication.PhoneNumbers.PhoneNumberAssignmentType Application { get { throw null; } }
        public static Azure.Communication.PhoneNumbers.PhoneNumberAssignmentType Person { get { throw null; } }
        public bool Equals(Azure.Communication.PhoneNumbers.PhoneNumberAssignmentType other) { throw null; }
        [System.ComponentModel.EditorBrowsableAttribute(System.ComponentModel.EditorBrowsableState.Never)]
        public override bool Equals(object obj) { throw null; }
        [System.ComponentModel.EditorBrowsableAttribute(System.ComponentModel.EditorBrowsableState.Never)]
        public override int GetHashCode() { throw null; }
        public static bool operator ==(Azure.Communication.PhoneNumbers.PhoneNumberAssignmentType left, Azure.Communication.PhoneNumbers.PhoneNumberAssignmentType right) { throw null; }
        public static implicit operator Azure.Communication.PhoneNumbers.PhoneNumberAssignmentType (string value) { throw null; }
        public static bool operator !=(Azure.Communication.PhoneNumbers.PhoneNumberAssignmentType left, Azure.Communication.PhoneNumbers.PhoneNumberAssignmentType right) { throw null; }
        public override string ToString() { throw null; }
    }
    public partial class PhoneNumberCapabilities
    {
        public PhoneNumberCapabilities(Azure.Communication.PhoneNumbers.PhoneNumberCapabilityType calling, Azure.Communication.PhoneNumbers.PhoneNumberCapabilityType sms) { }
        public Azure.Communication.PhoneNumbers.PhoneNumberCapabilityType Calling { get { throw null; } set { } }
        public Azure.Communication.PhoneNumbers.PhoneNumberCapabilityType Sms { get { throw null; } set { } }
    }
    [System.Runtime.InteropServices.StructLayoutAttribute(System.Runtime.InteropServices.LayoutKind.Sequential)]
    public readonly partial struct PhoneNumberCapabilityType : System.IEquatable<Azure.Communication.PhoneNumbers.PhoneNumberCapabilityType>
    {
        private readonly object _dummy;
        private readonly int _dummyPrimitive;
        public PhoneNumberCapabilityType(string value) { throw null; }
        public static Azure.Communication.PhoneNumbers.PhoneNumberCapabilityType Inbound { get { throw null; } }
        public static Azure.Communication.PhoneNumbers.PhoneNumberCapabilityType InboundOutbound { get { throw null; } }
        public static Azure.Communication.PhoneNumbers.PhoneNumberCapabilityType None { get { throw null; } }
        public static Azure.Communication.PhoneNumbers.PhoneNumberCapabilityType Outbound { get { throw null; } }
        public bool Equals(Azure.Communication.PhoneNumbers.PhoneNumberCapabilityType other) { throw null; }
        [System.ComponentModel.EditorBrowsableAttribute(System.ComponentModel.EditorBrowsableState.Never)]
        public override bool Equals(object obj) { throw null; }
        [System.ComponentModel.EditorBrowsableAttribute(System.ComponentModel.EditorBrowsableState.Never)]
        public override int GetHashCode() { throw null; }
        public static bool operator ==(Azure.Communication.PhoneNumbers.PhoneNumberCapabilityType left, Azure.Communication.PhoneNumbers.PhoneNumberCapabilityType right) { throw null; }
        public static implicit operator Azure.Communication.PhoneNumbers.PhoneNumberCapabilityType (string value) { throw null; }
        public static bool operator !=(Azure.Communication.PhoneNumbers.PhoneNumberCapabilityType left, Azure.Communication.PhoneNumbers.PhoneNumberCapabilityType right) { throw null; }
        public override string ToString() { throw null; }
    }
    public partial class PhoneNumberCost
    {
        internal PhoneNumberCost() { }
        public double Amount { get { throw null; } }
        public Azure.Communication.PhoneNumbers.BillingFrequency BillingFrequency { get { throw null; } }
        public string IsoCurrencySymbol { get { throw null; } }
    }
    public partial class PhoneNumbersClient
    {
        protected PhoneNumbersClient() { }
        public PhoneNumbersClient(string connectionString) { }
        public PhoneNumbersClient(string connectionString, Azure.Communication.PhoneNumbers.PhoneNumbersClientOptions options) { }
        public PhoneNumbersClient(System.Uri endpoint, Azure.AzureKeyCredential keyCredential, Azure.Communication.PhoneNumbers.PhoneNumbersClientOptions options = null) { }
        public PhoneNumbersClient(System.Uri endpoint, Azure.Core.TokenCredential tokenCredential, Azure.Communication.PhoneNumbers.PhoneNumbersClientOptions options = null) { }
        public virtual Azure.Response<Azure.Communication.PhoneNumbers.PurchasedPhoneNumber> GetPurchasedPhoneNumber(string phoneNumber, System.Threading.CancellationToken cancellationToken = default(System.Threading.CancellationToken)) { throw null; }
        public virtual System.Threading.Tasks.Task<Azure.Response<Azure.Communication.PhoneNumbers.PurchasedPhoneNumber>> GetPurchasedPhoneNumberAsync(string phoneNumber, System.Threading.CancellationToken cancellationToken = default(System.Threading.CancellationToken)) { throw null; }
        public virtual Azure.Pageable<Azure.Communication.PhoneNumbers.PurchasedPhoneNumber> GetPurchasedPhoneNumbers(System.Threading.CancellationToken cancellationToken = default(System.Threading.CancellationToken)) { throw null; }
        public virtual Azure.AsyncPageable<Azure.Communication.PhoneNumbers.PurchasedPhoneNumber> GetPurchasedPhoneNumbersAsync(System.Threading.CancellationToken cancellationToken = default(System.Threading.CancellationToken)) { throw null; }
        public virtual Azure.Communication.PhoneNumbers.PurchasePhoneNumbersOperation StartPurchasePhoneNumbers(string searchId, System.Threading.CancellationToken cancellationToken = default(System.Threading.CancellationToken)) { throw null; }
        public virtual System.Threading.Tasks.Task<Azure.Communication.PhoneNumbers.PurchasePhoneNumbersOperation> StartPurchasePhoneNumbersAsync(string searchId, System.Threading.CancellationToken cancellationToken = default(System.Threading.CancellationToken)) { throw null; }
        public virtual Azure.Communication.PhoneNumbers.ReleasePhoneNumberOperation StartReleasePhoneNumber(string phoneNumber, System.Threading.CancellationToken cancellationToken = default(System.Threading.CancellationToken)) { throw null; }
        public virtual System.Threading.Tasks.Task<Azure.Communication.PhoneNumbers.ReleasePhoneNumberOperation> StartReleasePhoneNumberAsync(string phoneNumber, System.Threading.CancellationToken cancellationToken = default(System.Threading.CancellationToken)) { throw null; }
        public virtual Azure.Communication.PhoneNumbers.SearchAvailablePhoneNumbersOperation StartSearchAvailablePhoneNumbers(string twoLetterIsoCountryName, Azure.Communication.PhoneNumbers.PhoneNumberType phoneNumberType, Azure.Communication.PhoneNumbers.PhoneNumberAssignmentType phoneNumberAssignmentType, Azure.Communication.PhoneNumbers.PhoneNumberCapabilities capabilities, Azure.Communication.PhoneNumbers.PhoneNumberSearchOptions options = null, System.Threading.CancellationToken cancellationToken = default(System.Threading.CancellationToken)) { throw null; }
        public virtual System.Threading.Tasks.Task<Azure.Communication.PhoneNumbers.SearchAvailablePhoneNumbersOperation> StartSearchAvailablePhoneNumbersAsync(string twoLetterIsoCountryName, Azure.Communication.PhoneNumbers.PhoneNumberType phoneNumberType, Azure.Communication.PhoneNumbers.PhoneNumberAssignmentType phoneNumberAssignmentType, Azure.Communication.PhoneNumbers.PhoneNumberCapabilities capabilities, Azure.Communication.PhoneNumbers.PhoneNumberSearchOptions options = null, System.Threading.CancellationToken cancellationToken = default(System.Threading.CancellationToken)) { throw null; }
        public virtual Azure.Communication.PhoneNumbers.UpdatePhoneNumberCapabilitiesOperation StartUpdateCapabilities(string phoneNumber, Azure.Communication.PhoneNumbers.PhoneNumberCapabilityType? calling = default(Azure.Communication.PhoneNumbers.PhoneNumberCapabilityType?), Azure.Communication.PhoneNumbers.PhoneNumberCapabilityType? sms = default(Azure.Communication.PhoneNumbers.PhoneNumberCapabilityType?), System.Threading.CancellationToken cancellationToken = default(System.Threading.CancellationToken)) { throw null; }
        public virtual System.Threading.Tasks.Task<Azure.Communication.PhoneNumbers.UpdatePhoneNumberCapabilitiesOperation> StartUpdateCapabilitiesAsync(string phoneNumber, Azure.Communication.PhoneNumbers.PhoneNumberCapabilityType? calling = default(Azure.Communication.PhoneNumbers.PhoneNumberCapabilityType?), Azure.Communication.PhoneNumbers.PhoneNumberCapabilityType? sms = default(Azure.Communication.PhoneNumbers.PhoneNumberCapabilityType?), System.Threading.CancellationToken cancellationToken = default(System.Threading.CancellationToken)) { throw null; }
    }
    public partial class PhoneNumbersClientOptions : Azure.Core.ClientOptions
    {
        public PhoneNumbersClientOptions(Azure.Communication.PhoneNumbers.PhoneNumbersClientOptions.ServiceVersion version = Azure.Communication.PhoneNumbers.PhoneNumbersClientOptions.ServiceVersion.V2021_03_07) { }
        public enum ServiceVersion
        {
            V2021_03_07 = 1,
        }
    }
    public partial class PhoneNumberSearchOptions
    {
        public PhoneNumberSearchOptions() { }
        public string AreaCode { get { throw null; } set { } }
        public int? Quantity { get { throw null; } set { } }
    }
    public partial class PhoneNumberSearchResult
    {
        internal PhoneNumberSearchResult() { }
        public Azure.Communication.PhoneNumbers.PhoneNumberAssignmentType AssignmentType { get { throw null; } }
        public Azure.Communication.PhoneNumbers.PhoneNumberCapabilities Capabilities { get { throw null; } }
        public Azure.Communication.PhoneNumbers.PhoneNumberCost Cost { get { throw null; } }
        public System.Collections.Generic.IReadOnlyList<string> PhoneNumbers { get { throw null; } }
        public Azure.Communication.PhoneNumbers.PhoneNumberType PhoneNumberType { get { throw null; } }
        public System.DateTimeOffset SearchExpiresOn { get { throw null; } }
        public string SearchId { get { throw null; } }
    }
    public static partial class PhoneNumbersModelFactory
    {
        public static Azure.Communication.PhoneNumbers.PhoneNumberCost PhoneNumberCost(double amount, string currencyCode, string billingFrequency) { throw null; }
        public static Azure.Communication.PhoneNumbers.PhoneNumberSearchResult PhoneNumberSearchResult(string searchId, System.Collections.Generic.IEnumerable<string> phoneNumbers, Azure.Communication.PhoneNumbers.PhoneNumberType phoneNumberType, Azure.Communication.PhoneNumbers.PhoneNumberAssignmentType assignmentType, Azure.Communication.PhoneNumbers.PhoneNumberCapabilities capabilities, Azure.Communication.PhoneNumbers.PhoneNumberCost cost, System.DateTimeOffset searchExpiresOn) { throw null; }
        public static Azure.Communication.PhoneNumbers.PurchasedPhoneNumber PurchasedPhoneNumber(string id, string phoneNumber, string countryCode, Azure.Communication.PhoneNumbers.PhoneNumberType phoneNumberType, Azure.Communication.PhoneNumbers.PhoneNumberCapabilities capabilities, Azure.Communication.PhoneNumbers.PhoneNumberAssignmentType assignmentType, System.DateTimeOffset purchaseDate, Azure.Communication.PhoneNumbers.PhoneNumberCost cost) { throw null; }
    }
    [System.Runtime.InteropServices.StructLayoutAttribute(System.Runtime.InteropServices.LayoutKind.Sequential)]
    public readonly partial struct PhoneNumberType : System.IEquatable<Azure.Communication.PhoneNumbers.PhoneNumberType>
    {
        private readonly object _dummy;
        private readonly int _dummyPrimitive;
        public PhoneNumberType(string value) { throw null; }
        public static Azure.Communication.PhoneNumbers.PhoneNumberType Geographic { get { throw null; } }
        public static Azure.Communication.PhoneNumbers.PhoneNumberType TollFree { get { throw null; } }
        public bool Equals(Azure.Communication.PhoneNumbers.PhoneNumberType other) { throw null; }
        [System.ComponentModel.EditorBrowsableAttribute(System.ComponentModel.EditorBrowsableState.Never)]
        public override bool Equals(object obj) { throw null; }
        [System.ComponentModel.EditorBrowsableAttribute(System.ComponentModel.EditorBrowsableState.Never)]
        public override int GetHashCode() { throw null; }
        public static bool operator ==(Azure.Communication.PhoneNumbers.PhoneNumberType left, Azure.Communication.PhoneNumbers.PhoneNumberType right) { throw null; }
        public static implicit operator Azure.Communication.PhoneNumbers.PhoneNumberType (string value) { throw null; }
        public static bool operator !=(Azure.Communication.PhoneNumbers.PhoneNumberType left, Azure.Communication.PhoneNumbers.PhoneNumberType right) { throw null; }
        public override string ToString() { throw null; }
    }
    public partial class PurchasedPhoneNumber
    {
        internal PurchasedPhoneNumber() { }
        public Azure.Communication.PhoneNumbers.PhoneNumberAssignmentType AssignmentType { get { throw null; } }
        public Azure.Communication.PhoneNumbers.PhoneNumberCapabilities Capabilities { get { throw null; } }
        public Azure.Communication.PhoneNumbers.PhoneNumberCost Cost { get { throw null; } }
        public string CountryCode { get { throw null; } }
        public string Id { get { throw null; } }
        public string PhoneNumber { get { throw null; } }
        public Azure.Communication.PhoneNumbers.PhoneNumberType PhoneNumberType { get { throw null; } }
        public System.DateTimeOffset PurchaseDate { get { throw null; } }
    }
    public partial class PurchasePhoneNumbersOperation : Azure.Operation
    {
        protected PurchasePhoneNumbersOperation() { }
        public override bool HasCompleted { get { throw null; } }
        public override string Id { get { throw null; } }
        public override Azure.Response GetRawResponse() { throw null; }
        public override Azure.Response UpdateStatus(System.Threading.CancellationToken cancellationToken = default(System.Threading.CancellationToken)) { throw null; }
        public override System.Threading.Tasks.ValueTask<Azure.Response> UpdateStatusAsync(System.Threading.CancellationToken cancellationToken = default(System.Threading.CancellationToken)) { throw null; }
        public override System.Threading.Tasks.ValueTask<Azure.Response> WaitForCompletionResponseAsync(System.Threading.CancellationToken cancellationToken = default(System.Threading.CancellationToken)) { throw null; }
        public override System.Threading.Tasks.ValueTask<Azure.Response> WaitForCompletionResponseAsync(System.TimeSpan pollingInterval, System.Threading.CancellationToken cancellationToken) { throw null; }
    }
    public partial class ReleasePhoneNumberOperation : Azure.Operation
    {
        protected ReleasePhoneNumberOperation() { }
        public override bool HasCompleted { get { throw null; } }
        public override string Id { get { throw null; } }
        public override Azure.Response GetRawResponse() { throw null; }
        public override Azure.Response UpdateStatus(System.Threading.CancellationToken cancellationToken = default(System.Threading.CancellationToken)) { throw null; }
        public override System.Threading.Tasks.ValueTask<Azure.Response> UpdateStatusAsync(System.Threading.CancellationToken cancellationToken = default(System.Threading.CancellationToken)) { throw null; }
        public override System.Threading.Tasks.ValueTask<Azure.Response> WaitForCompletionResponseAsync(System.Threading.CancellationToken cancellationToken = default(System.Threading.CancellationToken)) { throw null; }
        public override System.Threading.Tasks.ValueTask<Azure.Response> WaitForCompletionResponseAsync(System.TimeSpan pollingInterval, System.Threading.CancellationToken cancellationToken) { throw null; }
    }
    public partial class SearchAvailablePhoneNumbersOperation : Azure.Operation<Azure.Communication.PhoneNumbers.PhoneNumberSearchResult>
    {
        protected SearchAvailablePhoneNumbersOperation() { }
        public override bool HasCompleted { get { throw null; } }
        public override bool HasValue { get { throw null; } }
        public override string Id { get { throw null; } }
        public override Azure.Communication.PhoneNumbers.PhoneNumberSearchResult Value { get { throw null; } }
        public override Azure.Response GetRawResponse() { throw null; }
        public override Azure.Response UpdateStatus(System.Threading.CancellationToken cancellationToken = default(System.Threading.CancellationToken)) { throw null; }
        public override System.Threading.Tasks.ValueTask<Azure.Response> UpdateStatusAsync(System.Threading.CancellationToken cancellationToken = default(System.Threading.CancellationToken)) { throw null; }
        public override System.Threading.Tasks.ValueTask<Azure.Response<Azure.Communication.PhoneNumbers.PhoneNumberSearchResult>> WaitForCompletionAsync(System.Threading.CancellationToken cancellationToken = default(System.Threading.CancellationToken)) { throw null; }
        public override System.Threading.Tasks.ValueTask<Azure.Response<Azure.Communication.PhoneNumbers.PhoneNumberSearchResult>> WaitForCompletionAsync(System.TimeSpan pollingInterval, System.Threading.CancellationToken cancellationToken = default(System.Threading.CancellationToken)) { throw null; }
    }
    public partial class UpdatePhoneNumberCapabilitiesOperation : Azure.Operation<Azure.Communication.PhoneNumbers.PurchasedPhoneNumber>
    {
        protected UpdatePhoneNumberCapabilitiesOperation() { }
        public override bool HasCompleted { get { throw null; } }
        public override bool HasValue { get { throw null; } }
        public override string Id { get { throw null; } }
        public override Azure.Communication.PhoneNumbers.PurchasedPhoneNumber Value { get { throw null; } }
        public override Azure.Response GetRawResponse() { throw null; }
        public override Azure.Response UpdateStatus(System.Threading.CancellationToken cancellationToken = default(System.Threading.CancellationToken)) { throw null; }
        public override System.Threading.Tasks.ValueTask<Azure.Response> UpdateStatusAsync(System.Threading.CancellationToken cancellationToken = default(System.Threading.CancellationToken)) { throw null; }
        public override System.Threading.Tasks.ValueTask<Azure.Response<Azure.Communication.PhoneNumbers.PurchasedPhoneNumber>> WaitForCompletionAsync(System.Threading.CancellationToken cancellationToken = default(System.Threading.CancellationToken)) { throw null; }
        public override System.Threading.Tasks.ValueTask<Azure.Response<Azure.Communication.PhoneNumbers.PurchasedPhoneNumber>> WaitForCompletionAsync(System.TimeSpan pollingInterval, System.Threading.CancellationToken cancellationToken = default(System.Threading.CancellationToken)) { throw null; }
    }
}<|MERGE_RESOLUTION|>--- conflicted
+++ resolved
@@ -1,109 +1,5 @@
 namespace Azure.Communication.PhoneNumbers
 {
-<<<<<<< HEAD
-    public partial class PhoneNumbersClient
-    {
-        protected PhoneNumbersClient() { }
-        public PhoneNumbersClient(string connectionString) { }
-        public PhoneNumbersClient(string connectionString, Azure.Communication.PhoneNumbers.PhoneNumbersClientOptions options) { }
-        public PhoneNumbersClient(System.Uri endpoint, Azure.AzureKeyCredential keyCredential, Azure.Communication.PhoneNumbers.PhoneNumbersClientOptions options = null) { }
-        public PhoneNumbersClient(System.Uri endpoint, Azure.Core.TokenCredential tokenCredential, Azure.Communication.PhoneNumbers.PhoneNumbersClientOptions options = null) { }
-        public virtual Azure.Response<Azure.Communication.PhoneNumbers.Models.AcquiredPhoneNumber> GetPhoneNumber(string phoneNumber, System.Threading.CancellationToken cancellationToken = default(System.Threading.CancellationToken)) { throw null; }
-        public virtual System.Threading.Tasks.Task<Azure.Response<Azure.Communication.PhoneNumbers.Models.AcquiredPhoneNumber>> GetPhoneNumberAsync(string phoneNumber, System.Threading.CancellationToken cancellationToken = default(System.Threading.CancellationToken)) { throw null; }
-        public virtual Azure.Pageable<Azure.Communication.PhoneNumbers.Models.AcquiredPhoneNumber> GetPhoneNumbers(System.Threading.CancellationToken cancellationToken = default(System.Threading.CancellationToken)) { throw null; }
-        public virtual Azure.AsyncPageable<Azure.Communication.PhoneNumbers.Models.AcquiredPhoneNumber> GetPhoneNumbersAsync(System.Threading.CancellationToken cancellationToken = default(System.Threading.CancellationToken)) { throw null; }
-        public virtual Azure.Communication.PhoneNumbers.PurchasePhoneNumbersOperation StartPurchasePhoneNumbers(string searchId, System.Threading.CancellationToken cancellationToken = default(System.Threading.CancellationToken)) { throw null; }
-        public virtual System.Threading.Tasks.Task<Azure.Communication.PhoneNumbers.PurchasePhoneNumbersOperation> StartPurchasePhoneNumbersAsync(string searchId, System.Threading.CancellationToken cancellationToken = default(System.Threading.CancellationToken)) { throw null; }
-        public virtual Azure.Communication.PhoneNumbers.ReleasePhoneNumberOperation StartReleasePhoneNumber(string phoneNumber, System.Threading.CancellationToken cancellationToken = default(System.Threading.CancellationToken)) { throw null; }
-        public virtual System.Threading.Tasks.Task<Azure.Communication.PhoneNumbers.ReleasePhoneNumberOperation> StartReleasePhoneNumberAsync(string phoneNumber, System.Threading.CancellationToken cancellationToken = default(System.Threading.CancellationToken)) { throw null; }
-        public virtual Azure.Communication.PhoneNumbers.SearchAvailablePhoneNumbersOperation StartSearchAvailablePhoneNumbers(string threeLetterISOCountryName, Azure.Communication.PhoneNumbers.Models.PhoneNumberType phoneNumberType, Azure.Communication.PhoneNumbers.Models.PhoneNumberAssignmentType phoneNumberAssignmentType, Azure.Communication.PhoneNumbers.Models.PhoneNumberCapabilities capabilities, Azure.Communication.PhoneNumbers.PhoneNumberSearchOptions options = null, System.Threading.CancellationToken cancellationToken = default(System.Threading.CancellationToken)) { throw null; }
-        public virtual System.Threading.Tasks.Task<Azure.Communication.PhoneNumbers.SearchAvailablePhoneNumbersOperation> StartSearchAvailablePhoneNumbersAsync(string threeLetterISOCountryName, Azure.Communication.PhoneNumbers.Models.PhoneNumberType phoneNumberType, Azure.Communication.PhoneNumbers.Models.PhoneNumberAssignmentType phoneNumberAssignmentType, Azure.Communication.PhoneNumbers.Models.PhoneNumberCapabilities capabilities, Azure.Communication.PhoneNumbers.PhoneNumberSearchOptions options = null, System.Threading.CancellationToken cancellationToken = default(System.Threading.CancellationToken)) { throw null; }
-        public virtual Azure.Communication.PhoneNumbers.UpdatePhoneNumberCapabilitiesOperation StartUpdateCapabilities(string phoneNumber, Azure.Communication.PhoneNumbers.Models.PhoneNumberCapabilityType? calling = default(Azure.Communication.PhoneNumbers.Models.PhoneNumberCapabilityType?), Azure.Communication.PhoneNumbers.Models.PhoneNumberCapabilityType? sms = default(Azure.Communication.PhoneNumbers.Models.PhoneNumberCapabilityType?), System.Threading.CancellationToken cancellationToken = default(System.Threading.CancellationToken)) { throw null; }
-        public virtual System.Threading.Tasks.Task<Azure.Communication.PhoneNumbers.UpdatePhoneNumberCapabilitiesOperation> StartUpdateCapabilitiesAsync(string phoneNumber, Azure.Communication.PhoneNumbers.Models.PhoneNumberCapabilityType? calling = default(Azure.Communication.PhoneNumbers.Models.PhoneNumberCapabilityType?), Azure.Communication.PhoneNumbers.Models.PhoneNumberCapabilityType? sms = default(Azure.Communication.PhoneNumbers.Models.PhoneNumberCapabilityType?), System.Threading.CancellationToken cancellationToken = default(System.Threading.CancellationToken)) { throw null; }
-    }
-    public partial class PhoneNumbersClientOptions : Azure.Core.ClientOptions
-    {
-        public PhoneNumbersClientOptions(Azure.Communication.PhoneNumbers.PhoneNumbersClientOptions.ServiceVersion version = Azure.Communication.PhoneNumbers.PhoneNumbersClientOptions.ServiceVersion.V2021_03_07) { }
-        public enum ServiceVersion
-        {
-            V2021_03_07 = 1,
-        }
-    }
-    public partial class PhoneNumberSearchOptions
-    {
-        public PhoneNumberSearchOptions() { }
-        public string AreaCode { get { throw null; } set { } }
-        public int? Quantity { get { throw null; } set { } }
-    }
-    public partial class PurchasePhoneNumbersOperation : Azure.Operation<Azure.Response>
-    {
-        internal PurchasePhoneNumbersOperation() { }
-        public override bool HasCompleted { get { throw null; } }
-        public override bool HasValue { get { throw null; } }
-        public override string Id { get { throw null; } }
-        public override Azure.Response Value { get { throw null; } }
-        public override Azure.Response GetRawResponse() { throw null; }
-        public override Azure.Response UpdateStatus(System.Threading.CancellationToken cancellationToken = default(System.Threading.CancellationToken)) { throw null; }
-        public override System.Threading.Tasks.ValueTask<Azure.Response> UpdateStatusAsync(System.Threading.CancellationToken cancellationToken = default(System.Threading.CancellationToken)) { throw null; }
-        public override System.Threading.Tasks.ValueTask<Azure.Response<Azure.Response>> WaitForCompletionAsync(System.Threading.CancellationToken cancellationToken = default(System.Threading.CancellationToken)) { throw null; }
-        public override System.Threading.Tasks.ValueTask<Azure.Response<Azure.Response>> WaitForCompletionAsync(System.TimeSpan pollingInterval, System.Threading.CancellationToken cancellationToken = default(System.Threading.CancellationToken)) { throw null; }
-    }
-    public partial class ReleasePhoneNumberOperation : Azure.Operation<Azure.Response>
-    {
-        internal ReleasePhoneNumberOperation() { }
-        public override bool HasCompleted { get { throw null; } }
-        public override bool HasValue { get { throw null; } }
-        public override string Id { get { throw null; } }
-        public override Azure.Response Value { get { throw null; } }
-        public override Azure.Response GetRawResponse() { throw null; }
-        public override Azure.Response UpdateStatus(System.Threading.CancellationToken cancellationToken = default(System.Threading.CancellationToken)) { throw null; }
-        public override System.Threading.Tasks.ValueTask<Azure.Response> UpdateStatusAsync(System.Threading.CancellationToken cancellationToken = default(System.Threading.CancellationToken)) { throw null; }
-        public override System.Threading.Tasks.ValueTask<Azure.Response<Azure.Response>> WaitForCompletionAsync(System.Threading.CancellationToken cancellationToken = default(System.Threading.CancellationToken)) { throw null; }
-        public override System.Threading.Tasks.ValueTask<Azure.Response<Azure.Response>> WaitForCompletionAsync(System.TimeSpan pollingInterval, System.Threading.CancellationToken cancellationToken = default(System.Threading.CancellationToken)) { throw null; }
-    }
-    public partial class SearchAvailablePhoneNumbersOperation : Azure.Operation<Azure.Communication.PhoneNumbers.Models.PhoneNumberSearchResult>
-    {
-        protected SearchAvailablePhoneNumbersOperation() { }
-        public override bool HasCompleted { get { throw null; } }
-        public override bool HasValue { get { throw null; } }
-        public override string Id { get { throw null; } }
-        public override Azure.Communication.PhoneNumbers.Models.PhoneNumberSearchResult Value { get { throw null; } }
-        public override Azure.Response GetRawResponse() { throw null; }
-        public override Azure.Response UpdateStatus(System.Threading.CancellationToken cancellationToken = default(System.Threading.CancellationToken)) { throw null; }
-        public override System.Threading.Tasks.ValueTask<Azure.Response> UpdateStatusAsync(System.Threading.CancellationToken cancellationToken = default(System.Threading.CancellationToken)) { throw null; }
-        public override System.Threading.Tasks.ValueTask<Azure.Response<Azure.Communication.PhoneNumbers.Models.PhoneNumberSearchResult>> WaitForCompletionAsync(System.Threading.CancellationToken cancellationToken = default(System.Threading.CancellationToken)) { throw null; }
-        public override System.Threading.Tasks.ValueTask<Azure.Response<Azure.Communication.PhoneNumbers.Models.PhoneNumberSearchResult>> WaitForCompletionAsync(System.TimeSpan pollingInterval, System.Threading.CancellationToken cancellationToken = default(System.Threading.CancellationToken)) { throw null; }
-    }
-    public partial class UpdatePhoneNumberCapabilitiesOperation : Azure.Operation<Azure.Communication.PhoneNumbers.Models.AcquiredPhoneNumber>
-    {
-        protected UpdatePhoneNumberCapabilitiesOperation() { }
-        public override bool HasCompleted { get { throw null; } }
-        public override bool HasValue { get { throw null; } }
-        public override string Id { get { throw null; } }
-        public override Azure.Communication.PhoneNumbers.Models.AcquiredPhoneNumber Value { get { throw null; } }
-        public override Azure.Response GetRawResponse() { throw null; }
-        public override Azure.Response UpdateStatus(System.Threading.CancellationToken cancellationToken = default(System.Threading.CancellationToken)) { throw null; }
-        public override System.Threading.Tasks.ValueTask<Azure.Response> UpdateStatusAsync(System.Threading.CancellationToken cancellationToken = default(System.Threading.CancellationToken)) { throw null; }
-        public override System.Threading.Tasks.ValueTask<Azure.Response<Azure.Communication.PhoneNumbers.Models.AcquiredPhoneNumber>> WaitForCompletionAsync(System.Threading.CancellationToken cancellationToken = default(System.Threading.CancellationToken)) { throw null; }
-        public override System.Threading.Tasks.ValueTask<Azure.Response<Azure.Communication.PhoneNumbers.Models.AcquiredPhoneNumber>> WaitForCompletionAsync(System.TimeSpan pollingInterval, System.Threading.CancellationToken cancellationToken = default(System.Threading.CancellationToken)) { throw null; }
-    }
-}
-namespace Azure.Communication.PhoneNumbers.Models
-{
-    public partial class AcquiredPhoneNumber
-    {
-        internal AcquiredPhoneNumber() { }
-        public Azure.Communication.PhoneNumbers.Models.PhoneNumberAssignmentType AssignmentType { get { throw null; } }
-        public Azure.Communication.PhoneNumbers.Models.PhoneNumberCapabilities Capabilities { get { throw null; } }
-        public Azure.Communication.PhoneNumbers.Models.PhoneNumberCost Cost { get { throw null; } }
-        public string CountryCode { get { throw null; } }
-        public string Id { get { throw null; } }
-        public string PhoneNumber { get { throw null; } }
-        public Azure.Communication.PhoneNumbers.Models.PhoneNumberType PhoneNumberType { get { throw null; } }
-        public System.DateTimeOffset PurchaseDate { get { throw null; } }
-    }
-=======
->>>>>>> 0e1ef6c4
     [System.Runtime.InteropServices.StructLayoutAttribute(System.Runtime.InteropServices.LayoutKind.Sequential)]
     public readonly partial struct BillingFrequency : System.IEquatable<Azure.Communication.PhoneNumbers.BillingFrequency>
     {
