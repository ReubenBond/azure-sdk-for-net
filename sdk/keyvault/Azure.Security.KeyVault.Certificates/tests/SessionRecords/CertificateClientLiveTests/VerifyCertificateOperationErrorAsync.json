{
  "Entries": [
    {
<<<<<<< HEAD
      "RequestUri": "https://heathskv.vault.azure.net/certificates/issuers/917541536?api-version=7.1-preview",
=======
      "RequestUri": "https://heathskv.vault.azure.net/certificates/issuers/917541536?api-version=7.1",
>>>>>>> 2d11c666
      "RequestMethod": "PUT",
      "RequestHeaders": {
        "Accept": "application/json",
        "Content-Type": "application/json",
        "traceparent": "00-1d1d9cafe0f12e498b64e909e8f04cb1-c87918419d18a749-00",
        "User-Agent": [
<<<<<<< HEAD
          "azsdk-net-Security.KeyVault.Certificates/4.0.1-dev.20200214.1",
          "(.NET Core 4.6.27817.1-preview1; Microsoft Windows 10.0.18363 )"
=======
          "azsdk-net-Security.KeyVault.Certificates/4.1.0-dev.20200729.1",
          "(.NET Core 4.6.29017.01; Microsoft Windows 10.0.19041 )"
>>>>>>> 2d11c666
        ],
        "x-ms-client-request-id": "3d434a026c121abb43a49ad5d0a738f0",
        "x-ms-return-client-request-id": "true"
      },
      "RequestBody": null,
      "StatusCode": 401,
      "ResponseHeaders": {
        "Cache-Control": "no-cache",
        "Content-Length": "87",
        "Content-Type": "application/json; charset=utf-8",
        "Date": "Wed, 29 Jul 2020 23:01:06 GMT",
        "Expires": "-1",
        "Pragma": "no-cache",
        "Strict-Transport-Security": "max-age=31536000;includeSubDomains",
        "WWW-Authenticate": "Bearer authorization=\u0022https://login.windows.net/72f988bf-86f1-41af-91ab-2d7cd011db47\u0022, resource=\u0022https://vault.azure.net\u0022",
        "X-AspNet-Version": "4.0.30319",
        "X-Content-Type-Options": "nosniff",
        "x-ms-keyvault-network-info": "conn_type=Ipv4;addr=67.171.12.239;act_addr_fam=InterNetwork;",
        "x-ms-keyvault-region": "westus2",
        "x-ms-keyvault-service-version": "1.1.10.0",
        "x-ms-request-id": "b03908e5-12cd-455f-abc9-55125fafefaa",
        "X-Powered-By": "ASP.NET"
      },
      "ResponseBody": {
        "error": {
          "code": "Unauthorized",
          "message": "Request is missing a Bearer or PoP token."
        }
      }
    },
    {
<<<<<<< HEAD
      "RequestUri": "https://heathskv.vault.azure.net/certificates/issuers/917541536?api-version=7.1-preview",
=======
      "RequestUri": "https://heathskv.vault.azure.net/certificates/issuers/917541536?api-version=7.1",
>>>>>>> 2d11c666
      "RequestMethod": "PUT",
      "RequestHeaders": {
        "Accept": "application/json",
        "Authorization": "Sanitized",
        "Content-Length": "100",
        "Content-Type": "application/json",
        "traceparent": "00-1d1d9cafe0f12e498b64e909e8f04cb1-c87918419d18a749-00",
        "User-Agent": [
<<<<<<< HEAD
          "azsdk-net-Security.KeyVault.Certificates/4.0.1-dev.20200214.1",
          "(.NET Core 4.6.27817.1-preview1; Microsoft Windows 10.0.18363 )"
=======
          "azsdk-net-Security.KeyVault.Certificates/4.1.0-dev.20200729.1",
          "(.NET Core 4.6.29017.01; Microsoft Windows 10.0.19041 )"
>>>>>>> 2d11c666
        ],
        "x-ms-client-request-id": "3d434a026c121abb43a49ad5d0a738f0",
        "x-ms-return-client-request-id": "true"
      },
      "RequestBody": {
        "provider": "DigiCert",
        "credentials": {
          "account_id": "test",
          "pwd": "test"
        },
        "org_details": {
          "id": "test"
        }
      },
      "StatusCode": 200,
      "ResponseHeaders": {
        "Cache-Control": "no-cache",
        "Content-Length": "238",
        "Content-Type": "application/json; charset=utf-8",
        "Date": "Wed, 29 Jul 2020 23:01:06 GMT",
        "Expires": "-1",
        "Pragma": "no-cache",
        "Strict-Transport-Security": "max-age=31536000;includeSubDomains",
        "X-AspNet-Version": "4.0.30319",
        "X-Content-Type-Options": "nosniff",
        "x-ms-keyvault-network-info": "conn_type=Ipv4;addr=67.171.12.239;act_addr_fam=InterNetwork;",
        "x-ms-keyvault-region": "westus2",
        "x-ms-keyvault-service-version": "1.1.10.0",
        "x-ms-request-id": "f2325e7f-23bf-4c1b-bdfc-641bd13c4697",
        "X-Powered-By": "ASP.NET"
      },
      "ResponseBody": {
        "id": "https://heathskv.vault.azure.net/certificates/issuers/917541536",
        "provider": "DigiCert",
        "credentials": {
          "account_id": "test"
        },
        "org_details": {
          "id": "test",
          "zip": 0
        },
        "attributes": {
          "enabled": true,
          "created": 1596063666,
          "updated": 1596063666
        }
      }
    },
    {
<<<<<<< HEAD
      "RequestUri": "https://heathskv.vault.azure.net/certificates/1867464536/create?api-version=7.1-preview",
=======
      "RequestUri": "https://heathskv.vault.azure.net/certificates/1867464536/create?api-version=7.1",
>>>>>>> 2d11c666
      "RequestMethod": "POST",
      "RequestHeaders": {
        "Accept": "application/json",
        "Authorization": "Sanitized",
        "Content-Length": "331",
        "Content-Type": "application/json",
        "traceparent": "00-14d1ccc097ab034ebf1b57ad0abdf777-aef0dd6e88ec374b-00",
        "User-Agent": [
<<<<<<< HEAD
          "azsdk-net-Security.KeyVault.Certificates/4.0.1-dev.20200214.1",
          "(.NET Core 4.6.27817.1-preview1; Microsoft Windows 10.0.18363 )"
=======
          "azsdk-net-Security.KeyVault.Certificates/4.1.0-dev.20200729.1",
          "(.NET Core 4.6.29017.01; Microsoft Windows 10.0.19041 )"
>>>>>>> 2d11c666
        ],
        "x-ms-client-request-id": "1278f39b5e48e2ea6d23ba8c3c3390cb",
        "x-ms-return-client-request-id": "true"
      },
      "RequestBody": {
        "policy": {
          "key_props": {
            "kty": "RSA",
            "reuse_key": false,
            "exportable": true
          },
          "secret_props": {
            "contentType": "application/x-pkcs12"
          },
          "x509_props": {
            "subject": "CN=default",
            "key_usage": [
              "crlSign",
              "dataEncipherment",
              "digitalSignature",
              "keyEncipherment",
              "keyAgreement",
              "keyCertSign"
            ]
          },
          "issuer": {
            "name": "917541536",
            "cert_transparency": false
          }
        }
      },
      "StatusCode": 202,
      "ResponseHeaders": {
        "Cache-Control": "no-cache",
        "Content-Length": "1281",
        "Content-Type": "application/json; charset=utf-8",
        "Date": "Wed, 29 Jul 2020 23:01:07 GMT",
        "Expires": "-1",
<<<<<<< HEAD
        "Location": "https://heathskv.vault.azure.net/certificates/1867464536/pending?api-version=7.1-preview\u0026request_id=08db78ee4c8a47baa9781505928af3bc",
=======
        "Location": "https://heathskv.vault.azure.net/certificates/1867464536/pending?api-version=7.1\u0026request_id=6ba076f504874e11b7c57701ebaf670e",
>>>>>>> 2d11c666
        "Pragma": "no-cache",
        "Retry-After": "10",
        "Strict-Transport-Security": "max-age=31536000;includeSubDomains",
        "X-AspNet-Version": "4.0.30319",
        "X-Content-Type-Options": "nosniff",
        "x-ms-keyvault-network-info": "conn_type=Ipv4;addr=67.171.12.239;act_addr_fam=InterNetwork;",
        "x-ms-keyvault-region": "westus2",
        "x-ms-keyvault-service-version": "1.1.10.0",
        "x-ms-request-id": "4d590459-33e2-46e6-8fa3-1d0388716efe",
        "X-Powered-By": "ASP.NET"
      },
      "ResponseBody": {
        "id": "https://heathskv.vault.azure.net/certificates/1867464536/pending",
        "issuer": {
          "name": "917541536"
        },
        "csr": "MIICojCCAYoCAQAwEjEQMA4GA1UEAxMHZGVmYXVsdDCCASIwDQYJKoZIhvcNAQEBBQADggEPADCCAQoCggEBALu25qunJVnp576t8aHFsxUU5H6lj32obMKlzEc/subkbkLB2pQIRZTBMwcyXvfFVJ4A0\u002BM5wr/hLd77ifrvgj84VWq\u002BEoq5Udv\u002B/HLeDn1V7Roz5jf/reJQWW4OKQnPSzFveZEEq1cWSizjSo\u002B2\u002Bu2BOz5EqcG9oVMs08\u002BhMxNZJaiTT8uGXliZkuTPsdutIt2aub9jgLIWiblyKwHGoK6H23WtOvwzlZT/9C/IjuLtKFxixeAh9qIEMXb3aPG7I5cH35jyOgKutOD8YqPdqMY9vshWlGGpO3BzHx\u002BMDtKGFMDhssDudQYkYzNpYHwO65snAGC/\u002BiAcZahLqOoSDrECAwEAAaBLMEkGCSqGSIb3DQEJDjE8MDowDgYDVR0PAQH/BAQDAgG\u002BMB0GA1UdJQQWMBQGCCsGAQUFBwMBBggrBgEFBQcDAjAJBgNVHRMEAjAAMA0GCSqGSIb3DQEBCwUAA4IBAQCGZpUxZCgaINPhesDd7JA718MCekDeRau3OS5l\u002BDfb0rfTzztn5kYVUEqyrlGE\u002BXUIMe\u002Bj1AZ5QuypH6C5dNYUZOvi8XJxJ8kCLFAPRi8qG/1Wdmjuz6s0HrPWPLI1p3JlXA8a/MxYATOXC\u002BzY2FWvrsoKSwvBa4Z3I5qb/8t4ynWgDbh7Hc617DlVZgg6h6uNQquVFFX16SWTFVaM\u002Bz8THU4091jbd8qaE0fnjRFwup8gemk5TK/PIrdStqf00nMgPZ5/s7KT1jTBpN9Y5fieu4792K\u002BlDlbR3j02/bl92p8bY7Wnxj6ffuf1whwMQXtzjecLyu1NVl7\u002BI/2nVedP",
        "cancellation_requested": false,
        "status": "inProgress",
        "status_details": "Pending certificate created. Certificate request is in progress. This may take some time based on the issuer provider. Please check again later.",
        "request_id": "6ba076f504874e11b7c57701ebaf670e"
      }
    },
    {
<<<<<<< HEAD
      "RequestUri": "https://heathskv.vault.azure.net/certificates/1867464536/pending?api-version=7.1-preview",
=======
      "RequestUri": "https://heathskv.vault.azure.net/certificates/1867464536/pending?api-version=7.1",
>>>>>>> 2d11c666
      "RequestMethod": "GET",
      "RequestHeaders": {
        "Accept": "application/json",
        "Authorization": "Sanitized",
        "Content-Type": "application/json",
        "User-Agent": [
<<<<<<< HEAD
          "azsdk-net-Security.KeyVault.Certificates/4.0.1-dev.20200214.1",
          "(.NET Core 4.6.27817.1-preview1; Microsoft Windows 10.0.18363 )"
=======
          "azsdk-net-Security.KeyVault.Certificates/4.1.0-dev.20200729.1",
          "(.NET Core 4.6.29017.01; Microsoft Windows 10.0.19041 )"
>>>>>>> 2d11c666
        ],
        "x-ms-client-request-id": "e6b06a87acc9d1b588c1c48412cec5a5",
        "x-ms-return-client-request-id": "true"
      },
      "RequestBody": null,
      "StatusCode": 200,
      "ResponseHeaders": {
        "Cache-Control": "no-cache",
        "Content-Length": "1281",
        "Content-Type": "application/json; charset=utf-8",
        "Date": "Wed, 29 Jul 2020 23:01:08 GMT",
        "Expires": "-1",
        "Pragma": "no-cache",
        "Retry-After": "10",
        "Strict-Transport-Security": "max-age=31536000;includeSubDomains",
        "X-AspNet-Version": "4.0.30319",
        "X-Content-Type-Options": "nosniff",
        "x-ms-keyvault-network-info": "conn_type=Ipv4;addr=67.171.12.239;act_addr_fam=InterNetwork;",
        "x-ms-keyvault-region": "westus2",
        "x-ms-keyvault-service-version": "1.1.10.0",
        "x-ms-request-id": "8de344cd-6ce4-4370-99e3-65aff271a2b2",
        "X-Powered-By": "ASP.NET"
      },
      "ResponseBody": {
        "id": "https://heathskv.vault.azure.net/certificates/1867464536/pending",
        "issuer": {
          "name": "917541536"
        },
        "csr": "MIICojCCAYoCAQAwEjEQMA4GA1UEAxMHZGVmYXVsdDCCASIwDQYJKoZIhvcNAQEBBQADggEPADCCAQoCggEBALu25qunJVnp576t8aHFsxUU5H6lj32obMKlzEc/subkbkLB2pQIRZTBMwcyXvfFVJ4A0\u002BM5wr/hLd77ifrvgj84VWq\u002BEoq5Udv\u002B/HLeDn1V7Roz5jf/reJQWW4OKQnPSzFveZEEq1cWSizjSo\u002B2\u002Bu2BOz5EqcG9oVMs08\u002BhMxNZJaiTT8uGXliZkuTPsdutIt2aub9jgLIWiblyKwHGoK6H23WtOvwzlZT/9C/IjuLtKFxixeAh9qIEMXb3aPG7I5cH35jyOgKutOD8YqPdqMY9vshWlGGpO3BzHx\u002BMDtKGFMDhssDudQYkYzNpYHwO65snAGC/\u002BiAcZahLqOoSDrECAwEAAaBLMEkGCSqGSIb3DQEJDjE8MDowDgYDVR0PAQH/BAQDAgG\u002BMB0GA1UdJQQWMBQGCCsGAQUFBwMBBggrBgEFBQcDAjAJBgNVHRMEAjAAMA0GCSqGSIb3DQEBCwUAA4IBAQCGZpUxZCgaINPhesDd7JA718MCekDeRau3OS5l\u002BDfb0rfTzztn5kYVUEqyrlGE\u002BXUIMe\u002Bj1AZ5QuypH6C5dNYUZOvi8XJxJ8kCLFAPRi8qG/1Wdmjuz6s0HrPWPLI1p3JlXA8a/MxYATOXC\u002BzY2FWvrsoKSwvBa4Z3I5qb/8t4ynWgDbh7Hc617DlVZgg6h6uNQquVFFX16SWTFVaM\u002Bz8THU4091jbd8qaE0fnjRFwup8gemk5TK/PIrdStqf00nMgPZ5/s7KT1jTBpN9Y5fieu4792K\u002BlDlbR3j02/bl92p8bY7Wnxj6ffuf1whwMQXtzjecLyu1NVl7\u002BI/2nVedP",
        "cancellation_requested": false,
        "status": "inProgress",
        "status_details": "Pending certificate created. Certificate request is in progress. This may take some time based on the issuer provider. Please check again later.",
        "request_id": "6ba076f504874e11b7c57701ebaf670e"
      }
    },
    {
<<<<<<< HEAD
      "RequestUri": "https://heathskv.vault.azure.net/certificates/1867464536/pending?api-version=7.1-preview",
=======
      "RequestUri": "https://heathskv.vault.azure.net/certificates/1867464536/pending?api-version=7.1",
>>>>>>> 2d11c666
      "RequestMethod": "GET",
      "RequestHeaders": {
        "Accept": "application/json",
        "Authorization": "Sanitized",
        "Content-Type": "application/json",
        "User-Agent": [
<<<<<<< HEAD
          "azsdk-net-Security.KeyVault.Certificates/4.0.1-dev.20200214.1",
          "(.NET Core 4.6.27817.1-preview1; Microsoft Windows 10.0.18363 )"
=======
          "azsdk-net-Security.KeyVault.Certificates/4.1.0-dev.20200729.1",
          "(.NET Core 4.6.29017.01; Microsoft Windows 10.0.19041 )"
>>>>>>> 2d11c666
        ],
        "x-ms-client-request-id": "20f25cea8da5a3106061d0efb22fde0f",
        "x-ms-return-client-request-id": "true"
      },
      "RequestBody": null,
      "StatusCode": 200,
      "ResponseHeaders": {
        "Cache-Control": "no-cache",
        "Content-Length": "1281",
        "Content-Type": "application/json; charset=utf-8",
        "Date": "Wed, 29 Jul 2020 23:01:09 GMT",
        "Expires": "-1",
        "Pragma": "no-cache",
        "Retry-After": "10",
        "Strict-Transport-Security": "max-age=31536000;includeSubDomains",
        "X-AspNet-Version": "4.0.30319",
        "X-Content-Type-Options": "nosniff",
        "x-ms-keyvault-network-info": "conn_type=Ipv4;addr=67.171.12.239;act_addr_fam=InterNetwork;",
        "x-ms-keyvault-region": "westus2",
        "x-ms-keyvault-service-version": "1.1.10.0",
        "x-ms-request-id": "35ce647d-b3e4-4242-bd57-570439aeb4ad",
        "X-Powered-By": "ASP.NET"
      },
      "ResponseBody": {
        "id": "https://heathskv.vault.azure.net/certificates/1867464536/pending",
        "issuer": {
          "name": "917541536"
        },
        "csr": "MIICojCCAYoCAQAwEjEQMA4GA1UEAxMHZGVmYXVsdDCCASIwDQYJKoZIhvcNAQEBBQADggEPADCCAQoCggEBALu25qunJVnp576t8aHFsxUU5H6lj32obMKlzEc/subkbkLB2pQIRZTBMwcyXvfFVJ4A0\u002BM5wr/hLd77ifrvgj84VWq\u002BEoq5Udv\u002B/HLeDn1V7Roz5jf/reJQWW4OKQnPSzFveZEEq1cWSizjSo\u002B2\u002Bu2BOz5EqcG9oVMs08\u002BhMxNZJaiTT8uGXliZkuTPsdutIt2aub9jgLIWiblyKwHGoK6H23WtOvwzlZT/9C/IjuLtKFxixeAh9qIEMXb3aPG7I5cH35jyOgKutOD8YqPdqMY9vshWlGGpO3BzHx\u002BMDtKGFMDhssDudQYkYzNpYHwO65snAGC/\u002BiAcZahLqOoSDrECAwEAAaBLMEkGCSqGSIb3DQEJDjE8MDowDgYDVR0PAQH/BAQDAgG\u002BMB0GA1UdJQQWMBQGCCsGAQUFBwMBBggrBgEFBQcDAjAJBgNVHRMEAjAAMA0GCSqGSIb3DQEBCwUAA4IBAQCGZpUxZCgaINPhesDd7JA718MCekDeRau3OS5l\u002BDfb0rfTzztn5kYVUEqyrlGE\u002BXUIMe\u002Bj1AZ5QuypH6C5dNYUZOvi8XJxJ8kCLFAPRi8qG/1Wdmjuz6s0HrPWPLI1p3JlXA8a/MxYATOXC\u002BzY2FWvrsoKSwvBa4Z3I5qb/8t4ynWgDbh7Hc617DlVZgg6h6uNQquVFFX16SWTFVaM\u002Bz8THU4091jbd8qaE0fnjRFwup8gemk5TK/PIrdStqf00nMgPZ5/s7KT1jTBpN9Y5fieu4792K\u002BlDlbR3j02/bl92p8bY7Wnxj6ffuf1whwMQXtzjecLyu1NVl7\u002BI/2nVedP",
        "cancellation_requested": false,
        "status": "inProgress",
        "status_details": "Pending certificate created. Certificate request is in progress. This may take some time based on the issuer provider. Please check again later.",
        "request_id": "6ba076f504874e11b7c57701ebaf670e"
      }
    },
    {
<<<<<<< HEAD
      "RequestUri": "https://heathskv.vault.azure.net/certificates/1867464536/pending?api-version=7.1-preview",
=======
      "RequestUri": "https://heathskv.vault.azure.net/certificates/1867464536/pending?api-version=7.1",
>>>>>>> 2d11c666
      "RequestMethod": "GET",
      "RequestHeaders": {
        "Accept": "application/json",
        "Authorization": "Sanitized",
        "Content-Type": "application/json",
        "User-Agent": [
<<<<<<< HEAD
          "azsdk-net-Security.KeyVault.Certificates/4.0.1-dev.20200214.1",
          "(.NET Core 4.6.27817.1-preview1; Microsoft Windows 10.0.18363 )"
=======
          "azsdk-net-Security.KeyVault.Certificates/4.1.0-dev.20200729.1",
          "(.NET Core 4.6.29017.01; Microsoft Windows 10.0.19041 )"
>>>>>>> 2d11c666
        ],
        "x-ms-client-request-id": "664dce1452f6ef263da789879965cf9e",
        "x-ms-return-client-request-id": "true"
      },
      "RequestBody": null,
      "StatusCode": 200,
      "ResponseHeaders": {
        "Cache-Control": "no-cache",
        "Content-Length": "1281",
        "Content-Type": "application/json; charset=utf-8",
        "Date": "Wed, 29 Jul 2020 23:01:10 GMT",
        "Expires": "-1",
        "Pragma": "no-cache",
        "Retry-After": "10",
        "Strict-Transport-Security": "max-age=31536000;includeSubDomains",
        "X-AspNet-Version": "4.0.30319",
        "X-Content-Type-Options": "nosniff",
        "x-ms-keyvault-network-info": "conn_type=Ipv4;addr=67.171.12.239;act_addr_fam=InterNetwork;",
        "x-ms-keyvault-region": "westus2",
        "x-ms-keyvault-service-version": "1.1.10.0",
        "x-ms-request-id": "7fab4184-bb8f-449b-b78f-98518fa59f0e",
        "X-Powered-By": "ASP.NET"
      },
      "ResponseBody": {
        "id": "https://heathskv.vault.azure.net/certificates/1867464536/pending",
        "issuer": {
          "name": "917541536"
        },
        "csr": "MIICojCCAYoCAQAwEjEQMA4GA1UEAxMHZGVmYXVsdDCCASIwDQYJKoZIhvcNAQEBBQADggEPADCCAQoCggEBALu25qunJVnp576t8aHFsxUU5H6lj32obMKlzEc/subkbkLB2pQIRZTBMwcyXvfFVJ4A0\u002BM5wr/hLd77ifrvgj84VWq\u002BEoq5Udv\u002B/HLeDn1V7Roz5jf/reJQWW4OKQnPSzFveZEEq1cWSizjSo\u002B2\u002Bu2BOz5EqcG9oVMs08\u002BhMxNZJaiTT8uGXliZkuTPsdutIt2aub9jgLIWiblyKwHGoK6H23WtOvwzlZT/9C/IjuLtKFxixeAh9qIEMXb3aPG7I5cH35jyOgKutOD8YqPdqMY9vshWlGGpO3BzHx\u002BMDtKGFMDhssDudQYkYzNpYHwO65snAGC/\u002BiAcZahLqOoSDrECAwEAAaBLMEkGCSqGSIb3DQEJDjE8MDowDgYDVR0PAQH/BAQDAgG\u002BMB0GA1UdJQQWMBQGCCsGAQUFBwMBBggrBgEFBQcDAjAJBgNVHRMEAjAAMA0GCSqGSIb3DQEBCwUAA4IBAQCGZpUxZCgaINPhesDd7JA718MCekDeRau3OS5l\u002BDfb0rfTzztn5kYVUEqyrlGE\u002BXUIMe\u002Bj1AZ5QuypH6C5dNYUZOvi8XJxJ8kCLFAPRi8qG/1Wdmjuz6s0HrPWPLI1p3JlXA8a/MxYATOXC\u002BzY2FWvrsoKSwvBa4Z3I5qb/8t4ynWgDbh7Hc617DlVZgg6h6uNQquVFFX16SWTFVaM\u002Bz8THU4091jbd8qaE0fnjRFwup8gemk5TK/PIrdStqf00nMgPZ5/s7KT1jTBpN9Y5fieu4792K\u002BlDlbR3j02/bl92p8bY7Wnxj6ffuf1whwMQXtzjecLyu1NVl7\u002BI/2nVedP",
        "cancellation_requested": false,
        "status": "inProgress",
        "status_details": "Pending certificate created. Certificate request is in progress. This may take some time based on the issuer provider. Please check again later.",
        "request_id": "6ba076f504874e11b7c57701ebaf670e"
      }
    },
    {
<<<<<<< HEAD
      "RequestUri": "https://heathskv.vault.azure.net/certificates/1867464536/pending?api-version=7.1-preview",
=======
      "RequestUri": "https://heathskv.vault.azure.net/certificates/1867464536/pending?api-version=7.1",
>>>>>>> 2d11c666
      "RequestMethod": "GET",
      "RequestHeaders": {
        "Accept": "application/json",
        "Authorization": "Sanitized",
        "Content-Type": "application/json",
        "User-Agent": [
<<<<<<< HEAD
          "azsdk-net-Security.KeyVault.Certificates/4.0.1-dev.20200214.1",
          "(.NET Core 4.6.27817.1-preview1; Microsoft Windows 10.0.18363 )"
=======
          "azsdk-net-Security.KeyVault.Certificates/4.1.0-dev.20200729.1",
          "(.NET Core 4.6.29017.01; Microsoft Windows 10.0.19041 )"
>>>>>>> 2d11c666
        ],
        "x-ms-client-request-id": "dfa1145d6f41f926590c8668dcc61e59",
        "x-ms-return-client-request-id": "true"
      },
      "RequestBody": null,
      "StatusCode": 200,
      "ResponseHeaders": {
        "Cache-Control": "no-cache",
        "Content-Length": "1281",
        "Content-Type": "application/json; charset=utf-8",
        "Date": "Wed, 29 Jul 2020 23:01:11 GMT",
        "Expires": "-1",
        "Pragma": "no-cache",
        "Retry-After": "10",
        "Strict-Transport-Security": "max-age=31536000;includeSubDomains",
        "X-AspNet-Version": "4.0.30319",
        "X-Content-Type-Options": "nosniff",
        "x-ms-keyvault-network-info": "conn_type=Ipv4;addr=67.171.12.239;act_addr_fam=InterNetwork;",
        "x-ms-keyvault-region": "westus2",
        "x-ms-keyvault-service-version": "1.1.10.0",
        "x-ms-request-id": "a3612fb1-a770-41ef-b7c6-d1be7ef0450d",
        "X-Powered-By": "ASP.NET"
      },
      "ResponseBody": {
        "id": "https://heathskv.vault.azure.net/certificates/1867464536/pending",
        "issuer": {
          "name": "917541536"
        },
        "csr": "MIICojCCAYoCAQAwEjEQMA4GA1UEAxMHZGVmYXVsdDCCASIwDQYJKoZIhvcNAQEBBQADggEPADCCAQoCggEBALu25qunJVnp576t8aHFsxUU5H6lj32obMKlzEc/subkbkLB2pQIRZTBMwcyXvfFVJ4A0\u002BM5wr/hLd77ifrvgj84VWq\u002BEoq5Udv\u002B/HLeDn1V7Roz5jf/reJQWW4OKQnPSzFveZEEq1cWSizjSo\u002B2\u002Bu2BOz5EqcG9oVMs08\u002BhMxNZJaiTT8uGXliZkuTPsdutIt2aub9jgLIWiblyKwHGoK6H23WtOvwzlZT/9C/IjuLtKFxixeAh9qIEMXb3aPG7I5cH35jyOgKutOD8YqPdqMY9vshWlGGpO3BzHx\u002BMDtKGFMDhssDudQYkYzNpYHwO65snAGC/\u002BiAcZahLqOoSDrECAwEAAaBLMEkGCSqGSIb3DQEJDjE8MDowDgYDVR0PAQH/BAQDAgG\u002BMB0GA1UdJQQWMBQGCCsGAQUFBwMBBggrBgEFBQcDAjAJBgNVHRMEAjAAMA0GCSqGSIb3DQEBCwUAA4IBAQCGZpUxZCgaINPhesDd7JA718MCekDeRau3OS5l\u002BDfb0rfTzztn5kYVUEqyrlGE\u002BXUIMe\u002Bj1AZ5QuypH6C5dNYUZOvi8XJxJ8kCLFAPRi8qG/1Wdmjuz6s0HrPWPLI1p3JlXA8a/MxYATOXC\u002BzY2FWvrsoKSwvBa4Z3I5qb/8t4ynWgDbh7Hc617DlVZgg6h6uNQquVFFX16SWTFVaM\u002Bz8THU4091jbd8qaE0fnjRFwup8gemk5TK/PIrdStqf00nMgPZ5/s7KT1jTBpN9Y5fieu4792K\u002BlDlbR3j02/bl92p8bY7Wnxj6ffuf1whwMQXtzjecLyu1NVl7\u002BI/2nVedP",
        "cancellation_requested": false,
        "status": "inProgress",
        "status_details": "Pending certificate created. Certificate request is in progress. This may take some time based on the issuer provider. Please check again later.",
        "request_id": "6ba076f504874e11b7c57701ebaf670e"
      }
    },
    {
<<<<<<< HEAD
      "RequestUri": "https://heathskv.vault.azure.net/certificates/1867464536/pending?api-version=7.1-preview",
=======
      "RequestUri": "https://heathskv.vault.azure.net/certificates/1867464536/pending?api-version=7.1",
>>>>>>> 2d11c666
      "RequestMethod": "GET",
      "RequestHeaders": {
        "Accept": "application/json",
        "Authorization": "Sanitized",
        "Content-Type": "application/json",
        "User-Agent": [
<<<<<<< HEAD
          "azsdk-net-Security.KeyVault.Certificates/4.0.1-dev.20200214.1",
          "(.NET Core 4.6.27817.1-preview1; Microsoft Windows 10.0.18363 )"
=======
          "azsdk-net-Security.KeyVault.Certificates/4.1.0-dev.20200729.1",
          "(.NET Core 4.6.29017.01; Microsoft Windows 10.0.19041 )"
>>>>>>> 2d11c666
        ],
        "x-ms-client-request-id": "4370b5e25f8198ae3502e3fd04890afa",
        "x-ms-return-client-request-id": "true"
      },
      "RequestBody": null,
      "StatusCode": 200,
      "ResponseHeaders": {
        "Cache-Control": "no-cache",
        "Content-Length": "1281",
        "Content-Type": "application/json; charset=utf-8",
        "Date": "Wed, 29 Jul 2020 23:01:12 GMT",
        "Expires": "-1",
        "Pragma": "no-cache",
        "Retry-After": "10",
        "Strict-Transport-Security": "max-age=31536000;includeSubDomains",
        "X-AspNet-Version": "4.0.30319",
        "X-Content-Type-Options": "nosniff",
        "x-ms-keyvault-network-info": "conn_type=Ipv4;addr=67.171.12.239;act_addr_fam=InterNetwork;",
        "x-ms-keyvault-region": "westus2",
        "x-ms-keyvault-service-version": "1.1.10.0",
        "x-ms-request-id": "c9801952-83d2-4448-8b60-82ae505891a0",
        "X-Powered-By": "ASP.NET"
      },
      "ResponseBody": {
        "id": "https://heathskv.vault.azure.net/certificates/1867464536/pending",
        "issuer": {
          "name": "917541536"
        },
        "csr": "MIICojCCAYoCAQAwEjEQMA4GA1UEAxMHZGVmYXVsdDCCASIwDQYJKoZIhvcNAQEBBQADggEPADCCAQoCggEBALu25qunJVnp576t8aHFsxUU5H6lj32obMKlzEc/subkbkLB2pQIRZTBMwcyXvfFVJ4A0\u002BM5wr/hLd77ifrvgj84VWq\u002BEoq5Udv\u002B/HLeDn1V7Roz5jf/reJQWW4OKQnPSzFveZEEq1cWSizjSo\u002B2\u002Bu2BOz5EqcG9oVMs08\u002BhMxNZJaiTT8uGXliZkuTPsdutIt2aub9jgLIWiblyKwHGoK6H23WtOvwzlZT/9C/IjuLtKFxixeAh9qIEMXb3aPG7I5cH35jyOgKutOD8YqPdqMY9vshWlGGpO3BzHx\u002BMDtKGFMDhssDudQYkYzNpYHwO65snAGC/\u002BiAcZahLqOoSDrECAwEAAaBLMEkGCSqGSIb3DQEJDjE8MDowDgYDVR0PAQH/BAQDAgG\u002BMB0GA1UdJQQWMBQGCCsGAQUFBwMBBggrBgEFBQcDAjAJBgNVHRMEAjAAMA0GCSqGSIb3DQEBCwUAA4IBAQCGZpUxZCgaINPhesDd7JA718MCekDeRau3OS5l\u002BDfb0rfTzztn5kYVUEqyrlGE\u002BXUIMe\u002Bj1AZ5QuypH6C5dNYUZOvi8XJxJ8kCLFAPRi8qG/1Wdmjuz6s0HrPWPLI1p3JlXA8a/MxYATOXC\u002BzY2FWvrsoKSwvBa4Z3I5qb/8t4ynWgDbh7Hc617DlVZgg6h6uNQquVFFX16SWTFVaM\u002Bz8THU4091jbd8qaE0fnjRFwup8gemk5TK/PIrdStqf00nMgPZ5/s7KT1jTBpN9Y5fieu4792K\u002BlDlbR3j02/bl92p8bY7Wnxj6ffuf1whwMQXtzjecLyu1NVl7\u002BI/2nVedP",
        "cancellation_requested": false,
        "status": "inProgress",
        "status_details": "Pending certificate created. Certificate request is in progress. This may take some time based on the issuer provider. Please check again later.",
        "request_id": "6ba076f504874e11b7c57701ebaf670e"
      }
    },
    {
<<<<<<< HEAD
      "RequestUri": "https://heathskv.vault.azure.net/certificates/1867464536/pending?api-version=7.1-preview",
=======
      "RequestUri": "https://heathskv.vault.azure.net/certificates/1867464536/pending?api-version=7.1",
>>>>>>> 2d11c666
      "RequestMethod": "GET",
      "RequestHeaders": {
        "Accept": "application/json",
        "Authorization": "Sanitized",
        "Content-Type": "application/json",
        "User-Agent": [
<<<<<<< HEAD
          "azsdk-net-Security.KeyVault.Certificates/4.0.1-dev.20200214.1",
          "(.NET Core 4.6.27817.1-preview1; Microsoft Windows 10.0.18363 )"
=======
          "azsdk-net-Security.KeyVault.Certificates/4.1.0-dev.20200729.1",
          "(.NET Core 4.6.29017.01; Microsoft Windows 10.0.19041 )"
>>>>>>> 2d11c666
        ],
        "x-ms-client-request-id": "9e913191ff8da4cda8530ceacbbe1377",
        "x-ms-return-client-request-id": "true"
      },
      "RequestBody": null,
      "StatusCode": 200,
      "ResponseHeaders": {
        "Cache-Control": "no-cache",
        "Content-Length": "1281",
        "Content-Type": "application/json; charset=utf-8",
        "Date": "Wed, 29 Jul 2020 23:01:13 GMT",
        "Expires": "-1",
        "Pragma": "no-cache",
        "Retry-After": "10",
        "Strict-Transport-Security": "max-age=31536000;includeSubDomains",
        "X-AspNet-Version": "4.0.30319",
        "X-Content-Type-Options": "nosniff",
        "x-ms-keyvault-network-info": "conn_type=Ipv4;addr=67.171.12.239;act_addr_fam=InterNetwork;",
        "x-ms-keyvault-region": "westus2",
        "x-ms-keyvault-service-version": "1.1.10.0",
        "x-ms-request-id": "b1d088c4-9fe8-428c-9d30-f1728b81e938",
        "X-Powered-By": "ASP.NET"
      },
      "ResponseBody": {
        "id": "https://heathskv.vault.azure.net/certificates/1867464536/pending",
        "issuer": {
          "name": "917541536"
        },
        "csr": "MIICojCCAYoCAQAwEjEQMA4GA1UEAxMHZGVmYXVsdDCCASIwDQYJKoZIhvcNAQEBBQADggEPADCCAQoCggEBALu25qunJVnp576t8aHFsxUU5H6lj32obMKlzEc/subkbkLB2pQIRZTBMwcyXvfFVJ4A0\u002BM5wr/hLd77ifrvgj84VWq\u002BEoq5Udv\u002B/HLeDn1V7Roz5jf/reJQWW4OKQnPSzFveZEEq1cWSizjSo\u002B2\u002Bu2BOz5EqcG9oVMs08\u002BhMxNZJaiTT8uGXliZkuTPsdutIt2aub9jgLIWiblyKwHGoK6H23WtOvwzlZT/9C/IjuLtKFxixeAh9qIEMXb3aPG7I5cH35jyOgKutOD8YqPdqMY9vshWlGGpO3BzHx\u002BMDtKGFMDhssDudQYkYzNpYHwO65snAGC/\u002BiAcZahLqOoSDrECAwEAAaBLMEkGCSqGSIb3DQEJDjE8MDowDgYDVR0PAQH/BAQDAgG\u002BMB0GA1UdJQQWMBQGCCsGAQUFBwMBBggrBgEFBQcDAjAJBgNVHRMEAjAAMA0GCSqGSIb3DQEBCwUAA4IBAQCGZpUxZCgaINPhesDd7JA718MCekDeRau3OS5l\u002BDfb0rfTzztn5kYVUEqyrlGE\u002BXUIMe\u002Bj1AZ5QuypH6C5dNYUZOvi8XJxJ8kCLFAPRi8qG/1Wdmjuz6s0HrPWPLI1p3JlXA8a/MxYATOXC\u002BzY2FWvrsoKSwvBa4Z3I5qb/8t4ynWgDbh7Hc617DlVZgg6h6uNQquVFFX16SWTFVaM\u002Bz8THU4091jbd8qaE0fnjRFwup8gemk5TK/PIrdStqf00nMgPZ5/s7KT1jTBpN9Y5fieu4792K\u002BlDlbR3j02/bl92p8bY7Wnxj6ffuf1whwMQXtzjecLyu1NVl7\u002BI/2nVedP",
        "cancellation_requested": false,
        "status": "inProgress",
        "status_details": "Pending certificate created. Certificate request is in progress. This may take some time based on the issuer provider. Please check again later.",
        "request_id": "6ba076f504874e11b7c57701ebaf670e"
      }
    },
    {
<<<<<<< HEAD
      "RequestUri": "https://heathskv.vault.azure.net/certificates/1867464536/pending?api-version=7.1-preview",
=======
      "RequestUri": "https://heathskv.vault.azure.net/certificates/1867464536/pending?api-version=7.1",
>>>>>>> 2d11c666
      "RequestMethod": "GET",
      "RequestHeaders": {
        "Accept": "application/json",
        "Authorization": "Sanitized",
        "Content-Type": "application/json",
        "User-Agent": [
<<<<<<< HEAD
          "azsdk-net-Security.KeyVault.Certificates/4.0.1-dev.20200214.1",
          "(.NET Core 4.6.27817.1-preview1; Microsoft Windows 10.0.18363 )"
=======
          "azsdk-net-Security.KeyVault.Certificates/4.1.0-dev.20200729.1",
          "(.NET Core 4.6.29017.01; Microsoft Windows 10.0.19041 )"
>>>>>>> 2d11c666
        ],
        "x-ms-client-request-id": "e4a430898bf5fe1d6509a93f8c28f5d0",
        "x-ms-return-client-request-id": "true"
      },
      "RequestBody": null,
      "StatusCode": 200,
      "ResponseHeaders": {
        "Cache-Control": "no-cache",
        "Content-Length": "1281",
        "Content-Type": "application/json; charset=utf-8",
        "Date": "Wed, 29 Jul 2020 23:01:15 GMT",
        "Expires": "-1",
        "Pragma": "no-cache",
        "Retry-After": "10",
        "Strict-Transport-Security": "max-age=31536000;includeSubDomains",
        "X-AspNet-Version": "4.0.30319",
        "X-Content-Type-Options": "nosniff",
        "x-ms-keyvault-network-info": "conn_type=Ipv4;addr=67.171.12.239;act_addr_fam=InterNetwork;",
        "x-ms-keyvault-region": "westus2",
        "x-ms-keyvault-service-version": "1.1.10.0",
        "x-ms-request-id": "4813af96-f25e-4713-a1cb-10c7fc833ce4",
        "X-Powered-By": "ASP.NET"
      },
      "ResponseBody": {
        "id": "https://heathskv.vault.azure.net/certificates/1867464536/pending",
        "issuer": {
          "name": "917541536"
        },
        "csr": "MIICojCCAYoCAQAwEjEQMA4GA1UEAxMHZGVmYXVsdDCCASIwDQYJKoZIhvcNAQEBBQADggEPADCCAQoCggEBALu25qunJVnp576t8aHFsxUU5H6lj32obMKlzEc/subkbkLB2pQIRZTBMwcyXvfFVJ4A0\u002BM5wr/hLd77ifrvgj84VWq\u002BEoq5Udv\u002B/HLeDn1V7Roz5jf/reJQWW4OKQnPSzFveZEEq1cWSizjSo\u002B2\u002Bu2BOz5EqcG9oVMs08\u002BhMxNZJaiTT8uGXliZkuTPsdutIt2aub9jgLIWiblyKwHGoK6H23WtOvwzlZT/9C/IjuLtKFxixeAh9qIEMXb3aPG7I5cH35jyOgKutOD8YqPdqMY9vshWlGGpO3BzHx\u002BMDtKGFMDhssDudQYkYzNpYHwO65snAGC/\u002BiAcZahLqOoSDrECAwEAAaBLMEkGCSqGSIb3DQEJDjE8MDowDgYDVR0PAQH/BAQDAgG\u002BMB0GA1UdJQQWMBQGCCsGAQUFBwMBBggrBgEFBQcDAjAJBgNVHRMEAjAAMA0GCSqGSIb3DQEBCwUAA4IBAQCGZpUxZCgaINPhesDd7JA718MCekDeRau3OS5l\u002BDfb0rfTzztn5kYVUEqyrlGE\u002BXUIMe\u002Bj1AZ5QuypH6C5dNYUZOvi8XJxJ8kCLFAPRi8qG/1Wdmjuz6s0HrPWPLI1p3JlXA8a/MxYATOXC\u002BzY2FWvrsoKSwvBa4Z3I5qb/8t4ynWgDbh7Hc617DlVZgg6h6uNQquVFFX16SWTFVaM\u002Bz8THU4091jbd8qaE0fnjRFwup8gemk5TK/PIrdStqf00nMgPZ5/s7KT1jTBpN9Y5fieu4792K\u002BlDlbR3j02/bl92p8bY7Wnxj6ffuf1whwMQXtzjecLyu1NVl7\u002BI/2nVedP",
        "cancellation_requested": false,
        "status": "inProgress",
        "status_details": "Pending certificate created. Certificate request is in progress. This may take some time based on the issuer provider. Please check again later.",
        "request_id": "6ba076f504874e11b7c57701ebaf670e"
      }
    },
    {
<<<<<<< HEAD
      "RequestUri": "https://heathskv.vault.azure.net/certificates/1867464536/pending?api-version=7.1-preview",
=======
      "RequestUri": "https://heathskv.vault.azure.net/certificates/1867464536/pending?api-version=7.1",
>>>>>>> 2d11c666
      "RequestMethod": "GET",
      "RequestHeaders": {
        "Accept": "application/json",
        "Authorization": "Sanitized",
        "Content-Type": "application/json",
        "User-Agent": [
<<<<<<< HEAD
          "azsdk-net-Security.KeyVault.Certificates/4.0.1-dev.20200214.1",
          "(.NET Core 4.6.27817.1-preview1; Microsoft Windows 10.0.18363 )"
=======
          "azsdk-net-Security.KeyVault.Certificates/4.1.0-dev.20200729.1",
          "(.NET Core 4.6.29017.01; Microsoft Windows 10.0.19041 )"
>>>>>>> 2d11c666
        ],
        "x-ms-client-request-id": "aad78b028034e3cce7cb9a2d52c4cc77",
        "x-ms-return-client-request-id": "true"
      },
      "RequestBody": null,
      "StatusCode": 200,
      "ResponseHeaders": {
        "Cache-Control": "no-cache",
        "Content-Length": "1281",
        "Content-Type": "application/json; charset=utf-8",
        "Date": "Wed, 29 Jul 2020 23:01:16 GMT",
        "Expires": "-1",
        "Pragma": "no-cache",
        "Retry-After": "10",
        "Strict-Transport-Security": "max-age=31536000;includeSubDomains",
        "X-AspNet-Version": "4.0.30319",
        "X-Content-Type-Options": "nosniff",
        "x-ms-keyvault-network-info": "conn_type=Ipv4;addr=67.171.12.239;act_addr_fam=InterNetwork;",
        "x-ms-keyvault-region": "westus2",
        "x-ms-keyvault-service-version": "1.1.10.0",
        "x-ms-request-id": "67836092-0ca1-4aa3-88bc-a4acd6dc792d",
        "X-Powered-By": "ASP.NET"
      },
      "ResponseBody": {
        "id": "https://heathskv.vault.azure.net/certificates/1867464536/pending",
        "issuer": {
          "name": "917541536"
        },
        "csr": "MIICojCCAYoCAQAwEjEQMA4GA1UEAxMHZGVmYXVsdDCCASIwDQYJKoZIhvcNAQEBBQADggEPADCCAQoCggEBALu25qunJVnp576t8aHFsxUU5H6lj32obMKlzEc/subkbkLB2pQIRZTBMwcyXvfFVJ4A0\u002BM5wr/hLd77ifrvgj84VWq\u002BEoq5Udv\u002B/HLeDn1V7Roz5jf/reJQWW4OKQnPSzFveZEEq1cWSizjSo\u002B2\u002Bu2BOz5EqcG9oVMs08\u002BhMxNZJaiTT8uGXliZkuTPsdutIt2aub9jgLIWiblyKwHGoK6H23WtOvwzlZT/9C/IjuLtKFxixeAh9qIEMXb3aPG7I5cH35jyOgKutOD8YqPdqMY9vshWlGGpO3BzHx\u002BMDtKGFMDhssDudQYkYzNpYHwO65snAGC/\u002BiAcZahLqOoSDrECAwEAAaBLMEkGCSqGSIb3DQEJDjE8MDowDgYDVR0PAQH/BAQDAgG\u002BMB0GA1UdJQQWMBQGCCsGAQUFBwMBBggrBgEFBQcDAjAJBgNVHRMEAjAAMA0GCSqGSIb3DQEBCwUAA4IBAQCGZpUxZCgaINPhesDd7JA718MCekDeRau3OS5l\u002BDfb0rfTzztn5kYVUEqyrlGE\u002BXUIMe\u002Bj1AZ5QuypH6C5dNYUZOvi8XJxJ8kCLFAPRi8qG/1Wdmjuz6s0HrPWPLI1p3JlXA8a/MxYATOXC\u002BzY2FWvrsoKSwvBa4Z3I5qb/8t4ynWgDbh7Hc617DlVZgg6h6uNQquVFFX16SWTFVaM\u002Bz8THU4091jbd8qaE0fnjRFwup8gemk5TK/PIrdStqf00nMgPZ5/s7KT1jTBpN9Y5fieu4792K\u002BlDlbR3j02/bl92p8bY7Wnxj6ffuf1whwMQXtzjecLyu1NVl7\u002BI/2nVedP",
        "cancellation_requested": false,
        "status": "inProgress",
        "status_details": "Pending certificate created. Certificate request is in progress. This may take some time based on the issuer provider. Please check again later.",
        "request_id": "6ba076f504874e11b7c57701ebaf670e"
      }
    },
    {
<<<<<<< HEAD
      "RequestUri": "https://heathskv.vault.azure.net/certificates/1867464536/pending?api-version=7.1-preview",
=======
      "RequestUri": "https://heathskv.vault.azure.net/certificates/1867464536/pending?api-version=7.1",
>>>>>>> 2d11c666
      "RequestMethod": "GET",
      "RequestHeaders": {
        "Accept": "application/json",
        "Authorization": "Sanitized",
        "Content-Type": "application/json",
        "User-Agent": [
<<<<<<< HEAD
          "azsdk-net-Security.KeyVault.Certificates/4.0.1-dev.20200214.1",
          "(.NET Core 4.6.27817.1-preview1; Microsoft Windows 10.0.18363 )"
=======
          "azsdk-net-Security.KeyVault.Certificates/4.1.0-dev.20200729.1",
          "(.NET Core 4.6.29017.01; Microsoft Windows 10.0.19041 )"
>>>>>>> 2d11c666
        ],
        "x-ms-client-request-id": "d4746bee25e4050514933883558d187f",
        "x-ms-return-client-request-id": "true"
      },
      "RequestBody": null,
      "StatusCode": 200,
      "ResponseHeaders": {
        "Cache-Control": "no-cache",
        "Content-Length": "1281",
        "Content-Type": "application/json; charset=utf-8",
        "Date": "Wed, 29 Jul 2020 23:01:17 GMT",
        "Expires": "-1",
        "Pragma": "no-cache",
        "Retry-After": "10",
        "Strict-Transport-Security": "max-age=31536000;includeSubDomains",
        "X-AspNet-Version": "4.0.30319",
        "X-Content-Type-Options": "nosniff",
        "x-ms-keyvault-network-info": "conn_type=Ipv4;addr=67.171.12.239;act_addr_fam=InterNetwork;",
        "x-ms-keyvault-region": "westus2",
        "x-ms-keyvault-service-version": "1.1.10.0",
        "x-ms-request-id": "90fe3e60-4bda-48dd-a478-c74397fbe83a",
        "X-Powered-By": "ASP.NET"
      },
      "ResponseBody": {
        "id": "https://heathskv.vault.azure.net/certificates/1867464536/pending",
        "issuer": {
          "name": "917541536"
        },
        "csr": "MIICojCCAYoCAQAwEjEQMA4GA1UEAxMHZGVmYXVsdDCCASIwDQYJKoZIhvcNAQEBBQADggEPADCCAQoCggEBALu25qunJVnp576t8aHFsxUU5H6lj32obMKlzEc/subkbkLB2pQIRZTBMwcyXvfFVJ4A0\u002BM5wr/hLd77ifrvgj84VWq\u002BEoq5Udv\u002B/HLeDn1V7Roz5jf/reJQWW4OKQnPSzFveZEEq1cWSizjSo\u002B2\u002Bu2BOz5EqcG9oVMs08\u002BhMxNZJaiTT8uGXliZkuTPsdutIt2aub9jgLIWiblyKwHGoK6H23WtOvwzlZT/9C/IjuLtKFxixeAh9qIEMXb3aPG7I5cH35jyOgKutOD8YqPdqMY9vshWlGGpO3BzHx\u002BMDtKGFMDhssDudQYkYzNpYHwO65snAGC/\u002BiAcZahLqOoSDrECAwEAAaBLMEkGCSqGSIb3DQEJDjE8MDowDgYDVR0PAQH/BAQDAgG\u002BMB0GA1UdJQQWMBQGCCsGAQUFBwMBBggrBgEFBQcDAjAJBgNVHRMEAjAAMA0GCSqGSIb3DQEBCwUAA4IBAQCGZpUxZCgaINPhesDd7JA718MCekDeRau3OS5l\u002BDfb0rfTzztn5kYVUEqyrlGE\u002BXUIMe\u002Bj1AZ5QuypH6C5dNYUZOvi8XJxJ8kCLFAPRi8qG/1Wdmjuz6s0HrPWPLI1p3JlXA8a/MxYATOXC\u002BzY2FWvrsoKSwvBa4Z3I5qb/8t4ynWgDbh7Hc617DlVZgg6h6uNQquVFFX16SWTFVaM\u002Bz8THU4091jbd8qaE0fnjRFwup8gemk5TK/PIrdStqf00nMgPZ5/s7KT1jTBpN9Y5fieu4792K\u002BlDlbR3j02/bl92p8bY7Wnxj6ffuf1whwMQXtzjecLyu1NVl7\u002BI/2nVedP",
        "cancellation_requested": false,
        "status": "inProgress",
        "status_details": "Pending certificate created. Certificate request is in progress. This may take some time based on the issuer provider. Please check again later.",
        "request_id": "6ba076f504874e11b7c57701ebaf670e"
      }
    },
    {
<<<<<<< HEAD
      "RequestUri": "https://heathskv.vault.azure.net/certificates/1867464536/pending?api-version=7.1-preview",
=======
      "RequestUri": "https://heathskv.vault.azure.net/certificates/1867464536/pending?api-version=7.1",
>>>>>>> 2d11c666
      "RequestMethod": "GET",
      "RequestHeaders": {
        "Accept": "application/json",
        "Authorization": "Sanitized",
        "Content-Type": "application/json",
        "User-Agent": [
<<<<<<< HEAD
          "azsdk-net-Security.KeyVault.Certificates/4.0.1-dev.20200214.1",
          "(.NET Core 4.6.27817.1-preview1; Microsoft Windows 10.0.18363 )"
=======
          "azsdk-net-Security.KeyVault.Certificates/4.1.0-dev.20200729.1",
          "(.NET Core 4.6.29017.01; Microsoft Windows 10.0.19041 )"
>>>>>>> 2d11c666
        ],
        "x-ms-client-request-id": "40e73b5d69e7084263c0fc2af0efaba1",
        "x-ms-return-client-request-id": "true"
      },
      "RequestBody": null,
      "StatusCode": 200,
      "ResponseHeaders": {
        "Cache-Control": "no-cache",
        "Content-Length": "1281",
        "Content-Type": "application/json; charset=utf-8",
        "Date": "Wed, 29 Jul 2020 23:01:18 GMT",
        "Expires": "-1",
        "Pragma": "no-cache",
        "Retry-After": "10",
        "Strict-Transport-Security": "max-age=31536000;includeSubDomains",
        "X-AspNet-Version": "4.0.30319",
        "X-Content-Type-Options": "nosniff",
        "x-ms-keyvault-network-info": "conn_type=Ipv4;addr=67.171.12.239;act_addr_fam=InterNetwork;",
        "x-ms-keyvault-region": "westus2",
        "x-ms-keyvault-service-version": "1.1.10.0",
        "x-ms-request-id": "0611f726-cd74-43eb-9220-1d33f25f6e7e",
        "X-Powered-By": "ASP.NET"
      },
      "ResponseBody": {
        "id": "https://heathskv.vault.azure.net/certificates/1867464536/pending",
        "issuer": {
          "name": "917541536"
        },
        "csr": "MIICojCCAYoCAQAwEjEQMA4GA1UEAxMHZGVmYXVsdDCCASIwDQYJKoZIhvcNAQEBBQADggEPADCCAQoCggEBALu25qunJVnp576t8aHFsxUU5H6lj32obMKlzEc/subkbkLB2pQIRZTBMwcyXvfFVJ4A0\u002BM5wr/hLd77ifrvgj84VWq\u002BEoq5Udv\u002B/HLeDn1V7Roz5jf/reJQWW4OKQnPSzFveZEEq1cWSizjSo\u002B2\u002Bu2BOz5EqcG9oVMs08\u002BhMxNZJaiTT8uGXliZkuTPsdutIt2aub9jgLIWiblyKwHGoK6H23WtOvwzlZT/9C/IjuLtKFxixeAh9qIEMXb3aPG7I5cH35jyOgKutOD8YqPdqMY9vshWlGGpO3BzHx\u002BMDtKGFMDhssDudQYkYzNpYHwO65snAGC/\u002BiAcZahLqOoSDrECAwEAAaBLMEkGCSqGSIb3DQEJDjE8MDowDgYDVR0PAQH/BAQDAgG\u002BMB0GA1UdJQQWMBQGCCsGAQUFBwMBBggrBgEFBQcDAjAJBgNVHRMEAjAAMA0GCSqGSIb3DQEBCwUAA4IBAQCGZpUxZCgaINPhesDd7JA718MCekDeRau3OS5l\u002BDfb0rfTzztn5kYVUEqyrlGE\u002BXUIMe\u002Bj1AZ5QuypH6C5dNYUZOvi8XJxJ8kCLFAPRi8qG/1Wdmjuz6s0HrPWPLI1p3JlXA8a/MxYATOXC\u002BzY2FWvrsoKSwvBa4Z3I5qb/8t4ynWgDbh7Hc617DlVZgg6h6uNQquVFFX16SWTFVaM\u002Bz8THU4091jbd8qaE0fnjRFwup8gemk5TK/PIrdStqf00nMgPZ5/s7KT1jTBpN9Y5fieu4792K\u002BlDlbR3j02/bl92p8bY7Wnxj6ffuf1whwMQXtzjecLyu1NVl7\u002BI/2nVedP",
        "cancellation_requested": false,
        "status": "inProgress",
        "status_details": "Pending certificate created. Certificate request is in progress. This may take some time based on the issuer provider. Please check again later.",
        "request_id": "6ba076f504874e11b7c57701ebaf670e"
      }
    },
    {
<<<<<<< HEAD
      "RequestUri": "https://heathskv.vault.azure.net/certificates/1867464536/pending?api-version=7.1-preview",
=======
      "RequestUri": "https://heathskv.vault.azure.net/certificates/1867464536/pending?api-version=7.1",
>>>>>>> 2d11c666
      "RequestMethod": "GET",
      "RequestHeaders": {
        "Accept": "application/json",
        "Authorization": "Sanitized",
        "Content-Type": "application/json",
        "User-Agent": [
<<<<<<< HEAD
          "azsdk-net-Security.KeyVault.Certificates/4.0.1-dev.20200214.1",
          "(.NET Core 4.6.27817.1-preview1; Microsoft Windows 10.0.18363 )"
=======
          "azsdk-net-Security.KeyVault.Certificates/4.1.0-dev.20200729.1",
          "(.NET Core 4.6.29017.01; Microsoft Windows 10.0.19041 )"
>>>>>>> 2d11c666
        ],
        "x-ms-client-request-id": "2051313c21b4dceb86d195a047488d5a",
        "x-ms-return-client-request-id": "true"
      },
      "RequestBody": null,
      "StatusCode": 200,
      "ResponseHeaders": {
        "Cache-Control": "no-cache",
        "Content-Length": "1281",
        "Content-Type": "application/json; charset=utf-8",
        "Date": "Wed, 29 Jul 2020 23:01:19 GMT",
        "Expires": "-1",
        "Pragma": "no-cache",
        "Retry-After": "10",
        "Strict-Transport-Security": "max-age=31536000;includeSubDomains",
        "X-AspNet-Version": "4.0.30319",
        "X-Content-Type-Options": "nosniff",
        "x-ms-keyvault-network-info": "conn_type=Ipv4;addr=67.171.12.239;act_addr_fam=InterNetwork;",
        "x-ms-keyvault-region": "westus2",
        "x-ms-keyvault-service-version": "1.1.10.0",
        "x-ms-request-id": "3422cab2-037e-432e-bf84-07850955c167",
        "X-Powered-By": "ASP.NET"
      },
      "ResponseBody": {
        "id": "https://heathskv.vault.azure.net/certificates/1867464536/pending",
        "issuer": {
          "name": "917541536"
        },
        "csr": "MIICojCCAYoCAQAwEjEQMA4GA1UEAxMHZGVmYXVsdDCCASIwDQYJKoZIhvcNAQEBBQADggEPADCCAQoCggEBALu25qunJVnp576t8aHFsxUU5H6lj32obMKlzEc/subkbkLB2pQIRZTBMwcyXvfFVJ4A0\u002BM5wr/hLd77ifrvgj84VWq\u002BEoq5Udv\u002B/HLeDn1V7Roz5jf/reJQWW4OKQnPSzFveZEEq1cWSizjSo\u002B2\u002Bu2BOz5EqcG9oVMs08\u002BhMxNZJaiTT8uGXliZkuTPsdutIt2aub9jgLIWiblyKwHGoK6H23WtOvwzlZT/9C/IjuLtKFxixeAh9qIEMXb3aPG7I5cH35jyOgKutOD8YqPdqMY9vshWlGGpO3BzHx\u002BMDtKGFMDhssDudQYkYzNpYHwO65snAGC/\u002BiAcZahLqOoSDrECAwEAAaBLMEkGCSqGSIb3DQEJDjE8MDowDgYDVR0PAQH/BAQDAgG\u002BMB0GA1UdJQQWMBQGCCsGAQUFBwMBBggrBgEFBQcDAjAJBgNVHRMEAjAAMA0GCSqGSIb3DQEBCwUAA4IBAQCGZpUxZCgaINPhesDd7JA718MCekDeRau3OS5l\u002BDfb0rfTzztn5kYVUEqyrlGE\u002BXUIMe\u002Bj1AZ5QuypH6C5dNYUZOvi8XJxJ8kCLFAPRi8qG/1Wdmjuz6s0HrPWPLI1p3JlXA8a/MxYATOXC\u002BzY2FWvrsoKSwvBa4Z3I5qb/8t4ynWgDbh7Hc617DlVZgg6h6uNQquVFFX16SWTFVaM\u002Bz8THU4091jbd8qaE0fnjRFwup8gemk5TK/PIrdStqf00nMgPZ5/s7KT1jTBpN9Y5fieu4792K\u002BlDlbR3j02/bl92p8bY7Wnxj6ffuf1whwMQXtzjecLyu1NVl7\u002BI/2nVedP",
        "cancellation_requested": false,
        "status": "inProgress",
        "status_details": "Pending certificate created. Certificate request is in progress. This may take some time based on the issuer provider. Please check again later.",
        "request_id": "6ba076f504874e11b7c57701ebaf670e"
      }
    },
    {
<<<<<<< HEAD
      "RequestUri": "https://heathskv.vault.azure.net/certificates/1867464536/pending?api-version=7.1-preview",
=======
      "RequestUri": "https://heathskv.vault.azure.net/certificates/1867464536/pending?api-version=7.1",
>>>>>>> 2d11c666
      "RequestMethod": "GET",
      "RequestHeaders": {
        "Accept": "application/json",
        "Authorization": "Sanitized",
        "Content-Type": "application/json",
        "User-Agent": [
<<<<<<< HEAD
          "azsdk-net-Security.KeyVault.Certificates/4.0.1-dev.20200214.1",
          "(.NET Core 4.6.27817.1-preview1; Microsoft Windows 10.0.18363 )"
=======
          "azsdk-net-Security.KeyVault.Certificates/4.1.0-dev.20200729.1",
          "(.NET Core 4.6.29017.01; Microsoft Windows 10.0.19041 )"
>>>>>>> 2d11c666
        ],
        "x-ms-client-request-id": "16cf1bb28cdc8490296b702429da1525",
        "x-ms-return-client-request-id": "true"
      },
      "RequestBody": null,
      "StatusCode": 200,
      "ResponseHeaders": {
        "Cache-Control": "no-cache",
        "Content-Length": "1281",
        "Content-Type": "application/json; charset=utf-8",
        "Date": "Wed, 29 Jul 2020 23:01:20 GMT",
        "Expires": "-1",
        "Pragma": "no-cache",
        "Retry-After": "10",
        "Strict-Transport-Security": "max-age=31536000;includeSubDomains",
        "X-AspNet-Version": "4.0.30319",
        "X-Content-Type-Options": "nosniff",
        "x-ms-keyvault-network-info": "conn_type=Ipv4;addr=67.171.12.239;act_addr_fam=InterNetwork;",
        "x-ms-keyvault-region": "westus2",
        "x-ms-keyvault-service-version": "1.1.10.0",
        "x-ms-request-id": "a4cc2391-3279-4819-aaf3-eed74c67f09a",
        "X-Powered-By": "ASP.NET"
      },
      "ResponseBody": {
        "id": "https://heathskv.vault.azure.net/certificates/1867464536/pending",
        "issuer": {
          "name": "917541536"
        },
        "csr": "MIICojCCAYoCAQAwEjEQMA4GA1UEAxMHZGVmYXVsdDCCASIwDQYJKoZIhvcNAQEBBQADggEPADCCAQoCggEBALu25qunJVnp576t8aHFsxUU5H6lj32obMKlzEc/subkbkLB2pQIRZTBMwcyXvfFVJ4A0\u002BM5wr/hLd77ifrvgj84VWq\u002BEoq5Udv\u002B/HLeDn1V7Roz5jf/reJQWW4OKQnPSzFveZEEq1cWSizjSo\u002B2\u002Bu2BOz5EqcG9oVMs08\u002BhMxNZJaiTT8uGXliZkuTPsdutIt2aub9jgLIWiblyKwHGoK6H23WtOvwzlZT/9C/IjuLtKFxixeAh9qIEMXb3aPG7I5cH35jyOgKutOD8YqPdqMY9vshWlGGpO3BzHx\u002BMDtKGFMDhssDudQYkYzNpYHwO65snAGC/\u002BiAcZahLqOoSDrECAwEAAaBLMEkGCSqGSIb3DQEJDjE8MDowDgYDVR0PAQH/BAQDAgG\u002BMB0GA1UdJQQWMBQGCCsGAQUFBwMBBggrBgEFBQcDAjAJBgNVHRMEAjAAMA0GCSqGSIb3DQEBCwUAA4IBAQCGZpUxZCgaINPhesDd7JA718MCekDeRau3OS5l\u002BDfb0rfTzztn5kYVUEqyrlGE\u002BXUIMe\u002Bj1AZ5QuypH6C5dNYUZOvi8XJxJ8kCLFAPRi8qG/1Wdmjuz6s0HrPWPLI1p3JlXA8a/MxYATOXC\u002BzY2FWvrsoKSwvBa4Z3I5qb/8t4ynWgDbh7Hc617DlVZgg6h6uNQquVFFX16SWTFVaM\u002Bz8THU4091jbd8qaE0fnjRFwup8gemk5TK/PIrdStqf00nMgPZ5/s7KT1jTBpN9Y5fieu4792K\u002BlDlbR3j02/bl92p8bY7Wnxj6ffuf1whwMQXtzjecLyu1NVl7\u002BI/2nVedP",
        "cancellation_requested": false,
        "status": "inProgress",
        "status_details": "Pending certificate created. Certificate request is in progress. This may take some time based on the issuer provider. Please check again later.",
        "request_id": "6ba076f504874e11b7c57701ebaf670e"
      }
    },
    {
<<<<<<< HEAD
      "RequestUri": "https://heathskv.vault.azure.net/certificates/1867464536/pending?api-version=7.1-preview",
=======
      "RequestUri": "https://heathskv.vault.azure.net/certificates/1867464536/pending?api-version=7.1",
>>>>>>> 2d11c666
      "RequestMethod": "GET",
      "RequestHeaders": {
        "Accept": "application/json",
        "Authorization": "Sanitized",
        "Content-Type": "application/json",
        "User-Agent": [
<<<<<<< HEAD
          "azsdk-net-Security.KeyVault.Certificates/4.0.1-dev.20200214.1",
          "(.NET Core 4.6.27817.1-preview1; Microsoft Windows 10.0.18363 )"
=======
          "azsdk-net-Security.KeyVault.Certificates/4.1.0-dev.20200729.1",
          "(.NET Core 4.6.29017.01; Microsoft Windows 10.0.19041 )"
>>>>>>> 2d11c666
        ],
        "x-ms-client-request-id": "234697e8f83c3ccb4f0bb916d4a1c01b",
        "x-ms-return-client-request-id": "true"
      },
      "RequestBody": null,
      "StatusCode": 200,
      "ResponseHeaders": {
        "Cache-Control": "no-cache",
        "Content-Length": "1281",
        "Content-Type": "application/json; charset=utf-8",
        "Date": "Wed, 29 Jul 2020 23:01:21 GMT",
        "Expires": "-1",
        "Pragma": "no-cache",
        "Retry-After": "10",
        "Strict-Transport-Security": "max-age=31536000;includeSubDomains",
        "X-AspNet-Version": "4.0.30319",
        "X-Content-Type-Options": "nosniff",
        "x-ms-keyvault-network-info": "conn_type=Ipv4;addr=67.171.12.239;act_addr_fam=InterNetwork;",
        "x-ms-keyvault-region": "westus2",
        "x-ms-keyvault-service-version": "1.1.10.0",
        "x-ms-request-id": "4595043a-f9b9-4e5a-af7e-d96ee9f913b4",
        "X-Powered-By": "ASP.NET"
      },
      "ResponseBody": {
        "id": "https://heathskv.vault.azure.net/certificates/1867464536/pending",
        "issuer": {
          "name": "917541536"
        },
        "csr": "MIICojCCAYoCAQAwEjEQMA4GA1UEAxMHZGVmYXVsdDCCASIwDQYJKoZIhvcNAQEBBQADggEPADCCAQoCggEBALu25qunJVnp576t8aHFsxUU5H6lj32obMKlzEc/subkbkLB2pQIRZTBMwcyXvfFVJ4A0\u002BM5wr/hLd77ifrvgj84VWq\u002BEoq5Udv\u002B/HLeDn1V7Roz5jf/reJQWW4OKQnPSzFveZEEq1cWSizjSo\u002B2\u002Bu2BOz5EqcG9oVMs08\u002BhMxNZJaiTT8uGXliZkuTPsdutIt2aub9jgLIWiblyKwHGoK6H23WtOvwzlZT/9C/IjuLtKFxixeAh9qIEMXb3aPG7I5cH35jyOgKutOD8YqPdqMY9vshWlGGpO3BzHx\u002BMDtKGFMDhssDudQYkYzNpYHwO65snAGC/\u002BiAcZahLqOoSDrECAwEAAaBLMEkGCSqGSIb3DQEJDjE8MDowDgYDVR0PAQH/BAQDAgG\u002BMB0GA1UdJQQWMBQGCCsGAQUFBwMBBggrBgEFBQcDAjAJBgNVHRMEAjAAMA0GCSqGSIb3DQEBCwUAA4IBAQCGZpUxZCgaINPhesDd7JA718MCekDeRau3OS5l\u002BDfb0rfTzztn5kYVUEqyrlGE\u002BXUIMe\u002Bj1AZ5QuypH6C5dNYUZOvi8XJxJ8kCLFAPRi8qG/1Wdmjuz6s0HrPWPLI1p3JlXA8a/MxYATOXC\u002BzY2FWvrsoKSwvBa4Z3I5qb/8t4ynWgDbh7Hc617DlVZgg6h6uNQquVFFX16SWTFVaM\u002Bz8THU4091jbd8qaE0fnjRFwup8gemk5TK/PIrdStqf00nMgPZ5/s7KT1jTBpN9Y5fieu4792K\u002BlDlbR3j02/bl92p8bY7Wnxj6ffuf1whwMQXtzjecLyu1NVl7\u002BI/2nVedP",
        "cancellation_requested": false,
        "status": "inProgress",
        "status_details": "Pending certificate created. Certificate request is in progress. This may take some time based on the issuer provider. Please check again later.",
        "request_id": "6ba076f504874e11b7c57701ebaf670e"
      }
    },
    {
<<<<<<< HEAD
      "RequestUri": "https://heathskv.vault.azure.net/certificates/1867464536/pending?api-version=7.1-preview",
=======
      "RequestUri": "https://heathskv.vault.azure.net/certificates/1867464536/pending?api-version=7.1",
>>>>>>> 2d11c666
      "RequestMethod": "GET",
      "RequestHeaders": {
        "Accept": "application/json",
        "Authorization": "Sanitized",
        "Content-Type": "application/json",
        "User-Agent": [
<<<<<<< HEAD
          "azsdk-net-Security.KeyVault.Certificates/4.0.1-dev.20200214.1",
          "(.NET Core 4.6.27817.1-preview1; Microsoft Windows 10.0.18363 )"
=======
          "azsdk-net-Security.KeyVault.Certificates/4.1.0-dev.20200729.1",
          "(.NET Core 4.6.29017.01; Microsoft Windows 10.0.19041 )"
>>>>>>> 2d11c666
        ],
        "x-ms-client-request-id": "d577a2329420b0c4a1ccf749b1c7b3ab",
        "x-ms-return-client-request-id": "true"
      },
      "RequestBody": null,
      "StatusCode": 200,
      "ResponseHeaders": {
        "Cache-Control": "no-cache",
        "Content-Length": "1281",
        "Content-Type": "application/json; charset=utf-8",
        "Date": "Wed, 29 Jul 2020 23:01:22 GMT",
        "Expires": "-1",
        "Pragma": "no-cache",
        "Retry-After": "10",
        "Strict-Transport-Security": "max-age=31536000;includeSubDomains",
        "X-AspNet-Version": "4.0.30319",
        "X-Content-Type-Options": "nosniff",
        "x-ms-keyvault-network-info": "conn_type=Ipv4;addr=67.171.12.239;act_addr_fam=InterNetwork;",
        "x-ms-keyvault-region": "westus2",
        "x-ms-keyvault-service-version": "1.1.10.0",
        "x-ms-request-id": "55e737c6-25ef-4372-bfd0-daa69e2bee68",
        "X-Powered-By": "ASP.NET"
      },
      "ResponseBody": {
        "id": "https://heathskv.vault.azure.net/certificates/1867464536/pending",
        "issuer": {
          "name": "917541536"
        },
        "csr": "MIICojCCAYoCAQAwEjEQMA4GA1UEAxMHZGVmYXVsdDCCASIwDQYJKoZIhvcNAQEBBQADggEPADCCAQoCggEBALu25qunJVnp576t8aHFsxUU5H6lj32obMKlzEc/subkbkLB2pQIRZTBMwcyXvfFVJ4A0\u002BM5wr/hLd77ifrvgj84VWq\u002BEoq5Udv\u002B/HLeDn1V7Roz5jf/reJQWW4OKQnPSzFveZEEq1cWSizjSo\u002B2\u002Bu2BOz5EqcG9oVMs08\u002BhMxNZJaiTT8uGXliZkuTPsdutIt2aub9jgLIWiblyKwHGoK6H23WtOvwzlZT/9C/IjuLtKFxixeAh9qIEMXb3aPG7I5cH35jyOgKutOD8YqPdqMY9vshWlGGpO3BzHx\u002BMDtKGFMDhssDudQYkYzNpYHwO65snAGC/\u002BiAcZahLqOoSDrECAwEAAaBLMEkGCSqGSIb3DQEJDjE8MDowDgYDVR0PAQH/BAQDAgG\u002BMB0GA1UdJQQWMBQGCCsGAQUFBwMBBggrBgEFBQcDAjAJBgNVHRMEAjAAMA0GCSqGSIb3DQEBCwUAA4IBAQCGZpUxZCgaINPhesDd7JA718MCekDeRau3OS5l\u002BDfb0rfTzztn5kYVUEqyrlGE\u002BXUIMe\u002Bj1AZ5QuypH6C5dNYUZOvi8XJxJ8kCLFAPRi8qG/1Wdmjuz6s0HrPWPLI1p3JlXA8a/MxYATOXC\u002BzY2FWvrsoKSwvBa4Z3I5qb/8t4ynWgDbh7Hc617DlVZgg6h6uNQquVFFX16SWTFVaM\u002Bz8THU4091jbd8qaE0fnjRFwup8gemk5TK/PIrdStqf00nMgPZ5/s7KT1jTBpN9Y5fieu4792K\u002BlDlbR3j02/bl92p8bY7Wnxj6ffuf1whwMQXtzjecLyu1NVl7\u002BI/2nVedP",
        "cancellation_requested": false,
        "status": "inProgress",
        "status_details": "Pending certificate created. Certificate request is in progress. This may take some time based on the issuer provider. Please check again later.",
        "request_id": "6ba076f504874e11b7c57701ebaf670e"
      }
    },
    {
<<<<<<< HEAD
      "RequestUri": "https://heathskv.vault.azure.net/certificates/1867464536/pending?api-version=7.1-preview",
=======
      "RequestUri": "https://heathskv.vault.azure.net/certificates/1867464536/pending?api-version=7.1",
>>>>>>> 2d11c666
      "RequestMethod": "GET",
      "RequestHeaders": {
        "Accept": "application/json",
        "Authorization": "Sanitized",
        "Content-Type": "application/json",
        "User-Agent": [
<<<<<<< HEAD
          "azsdk-net-Security.KeyVault.Certificates/4.0.1-dev.20200214.1",
          "(.NET Core 4.6.27817.1-preview1; Microsoft Windows 10.0.18363 )"
=======
          "azsdk-net-Security.KeyVault.Certificates/4.1.0-dev.20200729.1",
          "(.NET Core 4.6.29017.01; Microsoft Windows 10.0.19041 )"
>>>>>>> 2d11c666
        ],
        "x-ms-client-request-id": "b0b870bc6a01ba1d4f93c7d1d27ab087",
        "x-ms-return-client-request-id": "true"
      },
      "RequestBody": null,
      "StatusCode": 200,
      "ResponseHeaders": {
        "Cache-Control": "no-cache",
        "Content-Length": "1281",
        "Content-Type": "application/json; charset=utf-8",
        "Date": "Wed, 29 Jul 2020 23:01:23 GMT",
        "Expires": "-1",
        "Pragma": "no-cache",
        "Retry-After": "10",
        "Strict-Transport-Security": "max-age=31536000;includeSubDomains",
        "X-AspNet-Version": "4.0.30319",
        "X-Content-Type-Options": "nosniff",
        "x-ms-keyvault-network-info": "conn_type=Ipv4;addr=67.171.12.239;act_addr_fam=InterNetwork;",
        "x-ms-keyvault-region": "westus2",
        "x-ms-keyvault-service-version": "1.1.10.0",
        "x-ms-request-id": "f3ae8bb1-c631-47c7-b1d6-8e4715b33812",
        "X-Powered-By": "ASP.NET"
      },
      "ResponseBody": {
        "id": "https://heathskv.vault.azure.net/certificates/1867464536/pending",
        "issuer": {
          "name": "917541536"
        },
        "csr": "MIICojCCAYoCAQAwEjEQMA4GA1UEAxMHZGVmYXVsdDCCASIwDQYJKoZIhvcNAQEBBQADggEPADCCAQoCggEBALu25qunJVnp576t8aHFsxUU5H6lj32obMKlzEc/subkbkLB2pQIRZTBMwcyXvfFVJ4A0\u002BM5wr/hLd77ifrvgj84VWq\u002BEoq5Udv\u002B/HLeDn1V7Roz5jf/reJQWW4OKQnPSzFveZEEq1cWSizjSo\u002B2\u002Bu2BOz5EqcG9oVMs08\u002BhMxNZJaiTT8uGXliZkuTPsdutIt2aub9jgLIWiblyKwHGoK6H23WtOvwzlZT/9C/IjuLtKFxixeAh9qIEMXb3aPG7I5cH35jyOgKutOD8YqPdqMY9vshWlGGpO3BzHx\u002BMDtKGFMDhssDudQYkYzNpYHwO65snAGC/\u002BiAcZahLqOoSDrECAwEAAaBLMEkGCSqGSIb3DQEJDjE8MDowDgYDVR0PAQH/BAQDAgG\u002BMB0GA1UdJQQWMBQGCCsGAQUFBwMBBggrBgEFBQcDAjAJBgNVHRMEAjAAMA0GCSqGSIb3DQEBCwUAA4IBAQCGZpUxZCgaINPhesDd7JA718MCekDeRau3OS5l\u002BDfb0rfTzztn5kYVUEqyrlGE\u002BXUIMe\u002Bj1AZ5QuypH6C5dNYUZOvi8XJxJ8kCLFAPRi8qG/1Wdmjuz6s0HrPWPLI1p3JlXA8a/MxYATOXC\u002BzY2FWvrsoKSwvBa4Z3I5qb/8t4ynWgDbh7Hc617DlVZgg6h6uNQquVFFX16SWTFVaM\u002Bz8THU4091jbd8qaE0fnjRFwup8gemk5TK/PIrdStqf00nMgPZ5/s7KT1jTBpN9Y5fieu4792K\u002BlDlbR3j02/bl92p8bY7Wnxj6ffuf1whwMQXtzjecLyu1NVl7\u002BI/2nVedP",
        "cancellation_requested": false,
        "status": "inProgress",
        "status_details": "Pending certificate created. Certificate request is in progress. This may take some time based on the issuer provider. Please check again later.",
        "request_id": "6ba076f504874e11b7c57701ebaf670e"
      }
    },
    {
<<<<<<< HEAD
      "RequestUri": "https://heathskv.vault.azure.net/certificates/1867464536/pending?api-version=7.1-preview",
=======
      "RequestUri": "https://heathskv.vault.azure.net/certificates/1867464536/pending?api-version=7.1",
>>>>>>> 2d11c666
      "RequestMethod": "GET",
      "RequestHeaders": {
        "Accept": "application/json",
        "Authorization": "Sanitized",
        "Content-Type": "application/json",
        "User-Agent": [
<<<<<<< HEAD
          "azsdk-net-Security.KeyVault.Certificates/4.0.1-dev.20200214.1",
          "(.NET Core 4.6.27817.1-preview1; Microsoft Windows 10.0.18363 )"
=======
          "azsdk-net-Security.KeyVault.Certificates/4.1.0-dev.20200729.1",
          "(.NET Core 4.6.29017.01; Microsoft Windows 10.0.19041 )"
>>>>>>> 2d11c666
        ],
        "x-ms-client-request-id": "86f155aa3f625405d296827001828b88",
        "x-ms-return-client-request-id": "true"
      },
      "RequestBody": null,
      "StatusCode": 200,
      "ResponseHeaders": {
        "Cache-Control": "no-cache",
        "Content-Length": "1281",
        "Content-Type": "application/json; charset=utf-8",
        "Date": "Wed, 29 Jul 2020 23:01:24 GMT",
        "Expires": "-1",
        "Pragma": "no-cache",
        "Retry-After": "10",
        "Strict-Transport-Security": "max-age=31536000;includeSubDomains",
        "X-AspNet-Version": "4.0.30319",
        "X-Content-Type-Options": "nosniff",
        "x-ms-keyvault-network-info": "conn_type=Ipv4;addr=67.171.12.239;act_addr_fam=InterNetwork;",
        "x-ms-keyvault-region": "westus2",
        "x-ms-keyvault-service-version": "1.1.10.0",
        "x-ms-request-id": "f16c21dd-3474-450d-b8a2-d7fc40b74148",
        "X-Powered-By": "ASP.NET"
      },
      "ResponseBody": {
        "id": "https://heathskv.vault.azure.net/certificates/1867464536/pending",
        "issuer": {
          "name": "917541536"
        },
        "csr": "MIICojCCAYoCAQAwEjEQMA4GA1UEAxMHZGVmYXVsdDCCASIwDQYJKoZIhvcNAQEBBQADggEPADCCAQoCggEBALu25qunJVnp576t8aHFsxUU5H6lj32obMKlzEc/subkbkLB2pQIRZTBMwcyXvfFVJ4A0\u002BM5wr/hLd77ifrvgj84VWq\u002BEoq5Udv\u002B/HLeDn1V7Roz5jf/reJQWW4OKQnPSzFveZEEq1cWSizjSo\u002B2\u002Bu2BOz5EqcG9oVMs08\u002BhMxNZJaiTT8uGXliZkuTPsdutIt2aub9jgLIWiblyKwHGoK6H23WtOvwzlZT/9C/IjuLtKFxixeAh9qIEMXb3aPG7I5cH35jyOgKutOD8YqPdqMY9vshWlGGpO3BzHx\u002BMDtKGFMDhssDudQYkYzNpYHwO65snAGC/\u002BiAcZahLqOoSDrECAwEAAaBLMEkGCSqGSIb3DQEJDjE8MDowDgYDVR0PAQH/BAQDAgG\u002BMB0GA1UdJQQWMBQGCCsGAQUFBwMBBggrBgEFBQcDAjAJBgNVHRMEAjAAMA0GCSqGSIb3DQEBCwUAA4IBAQCGZpUxZCgaINPhesDd7JA718MCekDeRau3OS5l\u002BDfb0rfTzztn5kYVUEqyrlGE\u002BXUIMe\u002Bj1AZ5QuypH6C5dNYUZOvi8XJxJ8kCLFAPRi8qG/1Wdmjuz6s0HrPWPLI1p3JlXA8a/MxYATOXC\u002BzY2FWvrsoKSwvBa4Z3I5qb/8t4ynWgDbh7Hc617DlVZgg6h6uNQquVFFX16SWTFVaM\u002Bz8THU4091jbd8qaE0fnjRFwup8gemk5TK/PIrdStqf00nMgPZ5/s7KT1jTBpN9Y5fieu4792K\u002BlDlbR3j02/bl92p8bY7Wnxj6ffuf1whwMQXtzjecLyu1NVl7\u002BI/2nVedP",
        "cancellation_requested": false,
        "status": "inProgress",
        "status_details": "Pending certificate created. Certificate request is in progress. This may take some time based on the issuer provider. Please check again later.",
        "request_id": "6ba076f504874e11b7c57701ebaf670e"
      }
    },
    {
<<<<<<< HEAD
      "RequestUri": "https://heathskv.vault.azure.net/certificates/1867464536/pending?api-version=7.1-preview",
=======
      "RequestUri": "https://heathskv.vault.azure.net/certificates/1867464536/pending?api-version=7.1",
>>>>>>> 2d11c666
      "RequestMethod": "GET",
      "RequestHeaders": {
        "Accept": "application/json",
        "Authorization": "Sanitized",
        "Content-Type": "application/json",
        "User-Agent": [
<<<<<<< HEAD
          "azsdk-net-Security.KeyVault.Certificates/4.0.1-dev.20200214.1",
          "(.NET Core 4.6.27817.1-preview1; Microsoft Windows 10.0.18363 )"
=======
          "azsdk-net-Security.KeyVault.Certificates/4.1.0-dev.20200729.1",
          "(.NET Core 4.6.29017.01; Microsoft Windows 10.0.19041 )"
>>>>>>> 2d11c666
        ],
        "x-ms-client-request-id": "635a0e5710e9c81984bd858ccdf2de27",
        "x-ms-return-client-request-id": "true"
      },
      "RequestBody": null,
      "StatusCode": 200,
      "ResponseHeaders": {
        "Cache-Control": "no-cache",
        "Content-Length": "1281",
        "Content-Type": "application/json; charset=utf-8",
        "Date": "Wed, 29 Jul 2020 23:01:25 GMT",
        "Expires": "-1",
        "Pragma": "no-cache",
        "Retry-After": "10",
        "Strict-Transport-Security": "max-age=31536000;includeSubDomains",
        "X-AspNet-Version": "4.0.30319",
        "X-Content-Type-Options": "nosniff",
        "x-ms-keyvault-network-info": "conn_type=Ipv4;addr=67.171.12.239;act_addr_fam=InterNetwork;",
        "x-ms-keyvault-region": "westus2",
        "x-ms-keyvault-service-version": "1.1.10.0",
        "x-ms-request-id": "96b5b094-a780-4f4c-b7eb-a64ae7a171f2",
        "X-Powered-By": "ASP.NET"
      },
      "ResponseBody": {
        "id": "https://heathskv.vault.azure.net/certificates/1867464536/pending",
        "issuer": {
          "name": "917541536"
        },
        "csr": "MIICojCCAYoCAQAwEjEQMA4GA1UEAxMHZGVmYXVsdDCCASIwDQYJKoZIhvcNAQEBBQADggEPADCCAQoCggEBALu25qunJVnp576t8aHFsxUU5H6lj32obMKlzEc/subkbkLB2pQIRZTBMwcyXvfFVJ4A0\u002BM5wr/hLd77ifrvgj84VWq\u002BEoq5Udv\u002B/HLeDn1V7Roz5jf/reJQWW4OKQnPSzFveZEEq1cWSizjSo\u002B2\u002Bu2BOz5EqcG9oVMs08\u002BhMxNZJaiTT8uGXliZkuTPsdutIt2aub9jgLIWiblyKwHGoK6H23WtOvwzlZT/9C/IjuLtKFxixeAh9qIEMXb3aPG7I5cH35jyOgKutOD8YqPdqMY9vshWlGGpO3BzHx\u002BMDtKGFMDhssDudQYkYzNpYHwO65snAGC/\u002BiAcZahLqOoSDrECAwEAAaBLMEkGCSqGSIb3DQEJDjE8MDowDgYDVR0PAQH/BAQDAgG\u002BMB0GA1UdJQQWMBQGCCsGAQUFBwMBBggrBgEFBQcDAjAJBgNVHRMEAjAAMA0GCSqGSIb3DQEBCwUAA4IBAQCGZpUxZCgaINPhesDd7JA718MCekDeRau3OS5l\u002BDfb0rfTzztn5kYVUEqyrlGE\u002BXUIMe\u002Bj1AZ5QuypH6C5dNYUZOvi8XJxJ8kCLFAPRi8qG/1Wdmjuz6s0HrPWPLI1p3JlXA8a/MxYATOXC\u002BzY2FWvrsoKSwvBa4Z3I5qb/8t4ynWgDbh7Hc617DlVZgg6h6uNQquVFFX16SWTFVaM\u002Bz8THU4091jbd8qaE0fnjRFwup8gemk5TK/PIrdStqf00nMgPZ5/s7KT1jTBpN9Y5fieu4792K\u002BlDlbR3j02/bl92p8bY7Wnxj6ffuf1whwMQXtzjecLyu1NVl7\u002BI/2nVedP",
        "cancellation_requested": false,
        "status": "inProgress",
        "status_details": "Pending certificate created. Certificate request is in progress. This may take some time based on the issuer provider. Please check again later.",
        "request_id": "6ba076f504874e11b7c57701ebaf670e"
      }
    },
    {
      "RequestUri": "https://heathskv.vault.azure.net/certificates/1867464536/pending?api-version=7.1",
      "RequestMethod": "GET",
      "RequestHeaders": {
        "Accept": "application/json",
        "Authorization": "Sanitized",
        "Content-Type": "application/json",
        "User-Agent": [
          "azsdk-net-Security.KeyVault.Certificates/4.1.0-dev.20200729.1",
          "(.NET Core 4.6.29017.01; Microsoft Windows 10.0.19041 )"
        ],
        "x-ms-client-request-id": "5b9e6f1b2cd67c486b64dd6be7acb9cd",
        "x-ms-return-client-request-id": "true"
      },
      "RequestBody": null,
      "StatusCode": 200,
      "ResponseHeaders": {
        "Cache-Control": "no-cache",
        "Content-Length": "1281",
        "Content-Type": "application/json; charset=utf-8",
        "Date": "Wed, 29 Jul 2020 23:01:26 GMT",
        "Expires": "-1",
        "Pragma": "no-cache",
        "Retry-After": "10",
        "Strict-Transport-Security": "max-age=31536000;includeSubDomains",
        "X-AspNet-Version": "4.0.30319",
        "X-Content-Type-Options": "nosniff",
        "x-ms-keyvault-network-info": "conn_type=Ipv4;addr=67.171.12.239;act_addr_fam=InterNetwork;",
        "x-ms-keyvault-region": "westus2",
        "x-ms-keyvault-service-version": "1.1.10.0",
        "x-ms-request-id": "e3178e28-ed82-458e-a194-20d9b085be11",
        "X-Powered-By": "ASP.NET"
      },
      "ResponseBody": {
        "id": "https://heathskv.vault.azure.net/certificates/1867464536/pending",
        "issuer": {
          "name": "917541536"
        },
        "csr": "MIICojCCAYoCAQAwEjEQMA4GA1UEAxMHZGVmYXVsdDCCASIwDQYJKoZIhvcNAQEBBQADggEPADCCAQoCggEBALu25qunJVnp576t8aHFsxUU5H6lj32obMKlzEc/subkbkLB2pQIRZTBMwcyXvfFVJ4A0\u002BM5wr/hLd77ifrvgj84VWq\u002BEoq5Udv\u002B/HLeDn1V7Roz5jf/reJQWW4OKQnPSzFveZEEq1cWSizjSo\u002B2\u002Bu2BOz5EqcG9oVMs08\u002BhMxNZJaiTT8uGXliZkuTPsdutIt2aub9jgLIWiblyKwHGoK6H23WtOvwzlZT/9C/IjuLtKFxixeAh9qIEMXb3aPG7I5cH35jyOgKutOD8YqPdqMY9vshWlGGpO3BzHx\u002BMDtKGFMDhssDudQYkYzNpYHwO65snAGC/\u002BiAcZahLqOoSDrECAwEAAaBLMEkGCSqGSIb3DQEJDjE8MDowDgYDVR0PAQH/BAQDAgG\u002BMB0GA1UdJQQWMBQGCCsGAQUFBwMBBggrBgEFBQcDAjAJBgNVHRMEAjAAMA0GCSqGSIb3DQEBCwUAA4IBAQCGZpUxZCgaINPhesDd7JA718MCekDeRau3OS5l\u002BDfb0rfTzztn5kYVUEqyrlGE\u002BXUIMe\u002Bj1AZ5QuypH6C5dNYUZOvi8XJxJ8kCLFAPRi8qG/1Wdmjuz6s0HrPWPLI1p3JlXA8a/MxYATOXC\u002BzY2FWvrsoKSwvBa4Z3I5qb/8t4ynWgDbh7Hc617DlVZgg6h6uNQquVFFX16SWTFVaM\u002Bz8THU4091jbd8qaE0fnjRFwup8gemk5TK/PIrdStqf00nMgPZ5/s7KT1jTBpN9Y5fieu4792K\u002BlDlbR3j02/bl92p8bY7Wnxj6ffuf1whwMQXtzjecLyu1NVl7\u002BI/2nVedP",
        "cancellation_requested": false,
        "status": "inProgress",
        "status_details": "Pending certificate created. Certificate request is in progress. This may take some time based on the issuer provider. Please check again later.",
        "request_id": "6ba076f504874e11b7c57701ebaf670e"
      }
    },
    {
      "RequestUri": "https://heathskv.vault.azure.net/certificates/1867464536/pending?api-version=7.1",
      "RequestMethod": "GET",
      "RequestHeaders": {
        "Accept": "application/json",
        "Authorization": "Sanitized",
        "Content-Type": "application/json",
        "User-Agent": [
          "azsdk-net-Security.KeyVault.Certificates/4.1.0-dev.20200729.1",
          "(.NET Core 4.6.29017.01; Microsoft Windows 10.0.19041 )"
        ],
        "x-ms-client-request-id": "c47a3e074d209a9e3c2802a5b97886df",
        "x-ms-return-client-request-id": "true"
      },
      "RequestBody": null,
      "StatusCode": 200,
      "ResponseHeaders": {
        "Cache-Control": "no-cache",
        "Content-Length": "1281",
        "Content-Type": "application/json; charset=utf-8",
        "Date": "Wed, 29 Jul 2020 23:01:27 GMT",
        "Expires": "-1",
        "Pragma": "no-cache",
        "Retry-After": "10",
        "Strict-Transport-Security": "max-age=31536000;includeSubDomains",
        "X-AspNet-Version": "4.0.30319",
        "X-Content-Type-Options": "nosniff",
        "x-ms-keyvault-network-info": "conn_type=Ipv4;addr=67.171.12.239;act_addr_fam=InterNetwork;",
        "x-ms-keyvault-region": "westus2",
        "x-ms-keyvault-service-version": "1.1.10.0",
        "x-ms-request-id": "8630c73f-9cee-470c-adde-03d95d311ae2",
        "X-Powered-By": "ASP.NET"
      },
      "ResponseBody": {
        "id": "https://heathskv.vault.azure.net/certificates/1867464536/pending",
        "issuer": {
          "name": "917541536"
        },
        "csr": "MIICojCCAYoCAQAwEjEQMA4GA1UEAxMHZGVmYXVsdDCCASIwDQYJKoZIhvcNAQEBBQADggEPADCCAQoCggEBALu25qunJVnp576t8aHFsxUU5H6lj32obMKlzEc/subkbkLB2pQIRZTBMwcyXvfFVJ4A0\u002BM5wr/hLd77ifrvgj84VWq\u002BEoq5Udv\u002B/HLeDn1V7Roz5jf/reJQWW4OKQnPSzFveZEEq1cWSizjSo\u002B2\u002Bu2BOz5EqcG9oVMs08\u002BhMxNZJaiTT8uGXliZkuTPsdutIt2aub9jgLIWiblyKwHGoK6H23WtOvwzlZT/9C/IjuLtKFxixeAh9qIEMXb3aPG7I5cH35jyOgKutOD8YqPdqMY9vshWlGGpO3BzHx\u002BMDtKGFMDhssDudQYkYzNpYHwO65snAGC/\u002BiAcZahLqOoSDrECAwEAAaBLMEkGCSqGSIb3DQEJDjE8MDowDgYDVR0PAQH/BAQDAgG\u002BMB0GA1UdJQQWMBQGCCsGAQUFBwMBBggrBgEFBQcDAjAJBgNVHRMEAjAAMA0GCSqGSIb3DQEBCwUAA4IBAQCGZpUxZCgaINPhesDd7JA718MCekDeRau3OS5l\u002BDfb0rfTzztn5kYVUEqyrlGE\u002BXUIMe\u002Bj1AZ5QuypH6C5dNYUZOvi8XJxJ8kCLFAPRi8qG/1Wdmjuz6s0HrPWPLI1p3JlXA8a/MxYATOXC\u002BzY2FWvrsoKSwvBa4Z3I5qb/8t4ynWgDbh7Hc617DlVZgg6h6uNQquVFFX16SWTFVaM\u002Bz8THU4091jbd8qaE0fnjRFwup8gemk5TK/PIrdStqf00nMgPZ5/s7KT1jTBpN9Y5fieu4792K\u002BlDlbR3j02/bl92p8bY7Wnxj6ffuf1whwMQXtzjecLyu1NVl7\u002BI/2nVedP",
        "cancellation_requested": false,
        "status": "inProgress",
        "status_details": "Pending certificate created. Certificate request is in progress. This may take some time based on the issuer provider. Please check again later.",
        "request_id": "6ba076f504874e11b7c57701ebaf670e"
      }
    },
    {
      "RequestUri": "https://heathskv.vault.azure.net/certificates/1867464536/pending?api-version=7.1",
      "RequestMethod": "GET",
      "RequestHeaders": {
        "Accept": "application/json",
        "Authorization": "Sanitized",
        "Content-Type": "application/json",
        "User-Agent": [
          "azsdk-net-Security.KeyVault.Certificates/4.1.0-dev.20200729.1",
          "(.NET Core 4.6.29017.01; Microsoft Windows 10.0.19041 )"
        ],
        "x-ms-client-request-id": "91555ab82fe32ab2c5ddf88433ade0d7",
        "x-ms-return-client-request-id": "true"
      },
      "RequestBody": null,
      "StatusCode": 200,
      "ResponseHeaders": {
        "Cache-Control": "no-cache",
        "Content-Length": "1442",
        "Content-Type": "application/json; charset=utf-8",
        "Date": "Wed, 29 Jul 2020 23:01:28 GMT",
        "Expires": "-1",
        "Pragma": "no-cache",
        "Strict-Transport-Security": "max-age=31536000;includeSubDomains",
        "X-AspNet-Version": "4.0.30319",
        "X-Content-Type-Options": "nosniff",
        "x-ms-keyvault-network-info": "conn_type=Ipv4;addr=67.171.12.239;act_addr_fam=InterNetwork;",
        "x-ms-keyvault-region": "westus2",
        "x-ms-keyvault-service-version": "1.1.10.0",
        "x-ms-request-id": "a0ec7d37-3807-45ee-81fc-9beb88da9d5d",
        "X-Powered-By": "ASP.NET"
      },
      "ResponseBody": {
        "id": "https://heathskv.vault.azure.net/certificates/1867464536/pending",
        "issuer": {
          "name": "917541536"
        },
        "csr": "MIICojCCAYoCAQAwEjEQMA4GA1UEAxMHZGVmYXVsdDCCASIwDQYJKoZIhvcNAQEBBQADggEPADCCAQoCggEBALu25qunJVnp576t8aHFsxUU5H6lj32obMKlzEc/subkbkLB2pQIRZTBMwcyXvfFVJ4A0\u002BM5wr/hLd77ifrvgj84VWq\u002BEoq5Udv\u002B/HLeDn1V7Roz5jf/reJQWW4OKQnPSzFveZEEq1cWSizjSo\u002B2\u002Bu2BOz5EqcG9oVMs08\u002BhMxNZJaiTT8uGXliZkuTPsdutIt2aub9jgLIWiblyKwHGoK6H23WtOvwzlZT/9C/IjuLtKFxixeAh9qIEMXb3aPG7I5cH35jyOgKutOD8YqPdqMY9vshWlGGpO3BzHx\u002BMDtKGFMDhssDudQYkYzNpYHwO65snAGC/\u002BiAcZahLqOoSDrECAwEAAaBLMEkGCSqGSIb3DQEJDjE8MDowDgYDVR0PAQH/BAQDAgG\u002BMB0GA1UdJQQWMBQGCCsGAQUFBwMBBggrBgEFBQcDAjAJBgNVHRMEAjAAMA0GCSqGSIb3DQEBCwUAA4IBAQCGZpUxZCgaINPhesDd7JA718MCekDeRau3OS5l\u002BDfb0rfTzztn5kYVUEqyrlGE\u002BXUIMe\u002Bj1AZ5QuypH6C5dNYUZOvi8XJxJ8kCLFAPRi8qG/1Wdmjuz6s0HrPWPLI1p3JlXA8a/MxYATOXC\u002BzY2FWvrsoKSwvBa4Z3I5qb/8t4ynWgDbh7Hc617DlVZgg6h6uNQquVFFX16SWTFVaM\u002Bz8THU4091jbd8qaE0fnjRFwup8gemk5TK/PIrdStqf00nMgPZ5/s7KT1jTBpN9Y5fieu4792K\u002BlDlbR3j02/bl92p8bY7Wnxj6ffuf1whwMQXtzjecLyu1NVl7\u002BI/2nVedP",
        "cancellation_requested": false,
        "status": "failed",
        "error": {
          "code": "Request rejected",
          "message": "The call to DigiCert failed with Error code access_denied|access_denied_invalid_key and Message Access denied due to access_denied_invalid_key.. If you have any questions or concerns, please feel free to reach out to DigiCert for support at support@digicert.com or 1-801-701-9600."
        },
        "request_id": "6ba076f504874e11b7c57701ebaf670e"
      }
    },
    {
<<<<<<< HEAD
      "RequestUri": "https://heathskv.vault.azure.net/certificates/issuers/917541536?api-version=7.1-preview",
=======
      "RequestUri": "https://heathskv.vault.azure.net/certificates/issuers/917541536?api-version=7.1",
>>>>>>> 2d11c666
      "RequestMethod": "DELETE",
      "RequestHeaders": {
        "Accept": "application/json",
        "Authorization": "Sanitized",
        "Content-Type": "application/json",
        "traceparent": "00-b832c2140832ea408a72218c97a42ef0-a15c310f20139245-00",
        "User-Agent": [
<<<<<<< HEAD
          "azsdk-net-Security.KeyVault.Certificates/4.0.1-dev.20200214.1",
          "(.NET Core 4.6.27817.1-preview1; Microsoft Windows 10.0.18363 )"
=======
          "azsdk-net-Security.KeyVault.Certificates/4.1.0-dev.20200729.1",
          "(.NET Core 4.6.29017.01; Microsoft Windows 10.0.19041 )"
>>>>>>> 2d11c666
        ],
        "x-ms-client-request-id": "8e85b8041978cd07d0041fad2aa3c3f3",
        "x-ms-return-client-request-id": "true"
      },
      "RequestBody": null,
      "StatusCode": 200,
      "ResponseHeaders": {
        "Cache-Control": "no-cache",
        "Content-Length": "238",
        "Content-Type": "application/json; charset=utf-8",
        "Date": "Wed, 29 Jul 2020 23:01:28 GMT",
        "Expires": "-1",
        "Pragma": "no-cache",
        "Strict-Transport-Security": "max-age=31536000;includeSubDomains",
        "X-AspNet-Version": "4.0.30319",
        "X-Content-Type-Options": "nosniff",
        "x-ms-keyvault-network-info": "conn_type=Ipv4;addr=67.171.12.239;act_addr_fam=InterNetwork;",
        "x-ms-keyvault-region": "westus2",
        "x-ms-keyvault-service-version": "1.1.10.0",
        "x-ms-request-id": "00aae240-960d-497f-aeb8-1284531cf906",
        "X-Powered-By": "ASP.NET"
      },
      "ResponseBody": {
        "id": "https://heathskv.vault.azure.net/certificates/issuers/917541536",
        "provider": "DigiCert",
        "credentials": {
          "account_id": "test"
        },
        "org_details": {
          "id": "test",
          "zip": 0
        },
        "attributes": {
          "enabled": true,
          "created": 1596063666,
          "updated": 1596063666
        }
      }
    }
  ],
  "Variables": {
    "AZURE_KEYVAULT_URL": "https://heathskv.vault.azure.net",
    "RandomSeed": "176218365"
  }
}<|MERGE_RESOLUTION|>--- conflicted
+++ resolved
@@ -1,24 +1,15 @@
 {
   "Entries": [
     {
-<<<<<<< HEAD
-      "RequestUri": "https://heathskv.vault.azure.net/certificates/issuers/917541536?api-version=7.1-preview",
-=======
       "RequestUri": "https://heathskv.vault.azure.net/certificates/issuers/917541536?api-version=7.1",
->>>>>>> 2d11c666
       "RequestMethod": "PUT",
       "RequestHeaders": {
         "Accept": "application/json",
         "Content-Type": "application/json",
         "traceparent": "00-1d1d9cafe0f12e498b64e909e8f04cb1-c87918419d18a749-00",
         "User-Agent": [
-<<<<<<< HEAD
-          "azsdk-net-Security.KeyVault.Certificates/4.0.1-dev.20200214.1",
-          "(.NET Core 4.6.27817.1-preview1; Microsoft Windows 10.0.18363 )"
-=======
-          "azsdk-net-Security.KeyVault.Certificates/4.1.0-dev.20200729.1",
-          "(.NET Core 4.6.29017.01; Microsoft Windows 10.0.19041 )"
->>>>>>> 2d11c666
+          "azsdk-net-Security.KeyVault.Certificates/4.1.0-dev.20200729.1",
+          "(.NET Core 4.6.29017.01; Microsoft Windows 10.0.19041 )"
         ],
         "x-ms-client-request-id": "3d434a026c121abb43a49ad5d0a738f0",
         "x-ms-return-client-request-id": "true"
@@ -50,11 +41,7 @@
       }
     },
     {
-<<<<<<< HEAD
-      "RequestUri": "https://heathskv.vault.azure.net/certificates/issuers/917541536?api-version=7.1-preview",
-=======
       "RequestUri": "https://heathskv.vault.azure.net/certificates/issuers/917541536?api-version=7.1",
->>>>>>> 2d11c666
       "RequestMethod": "PUT",
       "RequestHeaders": {
         "Accept": "application/json",
@@ -63,13 +50,8 @@
         "Content-Type": "application/json",
         "traceparent": "00-1d1d9cafe0f12e498b64e909e8f04cb1-c87918419d18a749-00",
         "User-Agent": [
-<<<<<<< HEAD
-          "azsdk-net-Security.KeyVault.Certificates/4.0.1-dev.20200214.1",
-          "(.NET Core 4.6.27817.1-preview1; Microsoft Windows 10.0.18363 )"
-=======
-          "azsdk-net-Security.KeyVault.Certificates/4.1.0-dev.20200729.1",
-          "(.NET Core 4.6.29017.01; Microsoft Windows 10.0.19041 )"
->>>>>>> 2d11c666
+          "azsdk-net-Security.KeyVault.Certificates/4.1.0-dev.20200729.1",
+          "(.NET Core 4.6.29017.01; Microsoft Windows 10.0.19041 )"
         ],
         "x-ms-client-request-id": "3d434a026c121abb43a49ad5d0a738f0",
         "x-ms-return-client-request-id": "true"
@@ -119,11 +101,7 @@
       }
     },
     {
-<<<<<<< HEAD
-      "RequestUri": "https://heathskv.vault.azure.net/certificates/1867464536/create?api-version=7.1-preview",
-=======
       "RequestUri": "https://heathskv.vault.azure.net/certificates/1867464536/create?api-version=7.1",
->>>>>>> 2d11c666
       "RequestMethod": "POST",
       "RequestHeaders": {
         "Accept": "application/json",
@@ -132,13 +110,8 @@
         "Content-Type": "application/json",
         "traceparent": "00-14d1ccc097ab034ebf1b57ad0abdf777-aef0dd6e88ec374b-00",
         "User-Agent": [
-<<<<<<< HEAD
-          "azsdk-net-Security.KeyVault.Certificates/4.0.1-dev.20200214.1",
-          "(.NET Core 4.6.27817.1-preview1; Microsoft Windows 10.0.18363 )"
-=======
-          "azsdk-net-Security.KeyVault.Certificates/4.1.0-dev.20200729.1",
-          "(.NET Core 4.6.29017.01; Microsoft Windows 10.0.19041 )"
->>>>>>> 2d11c666
+          "azsdk-net-Security.KeyVault.Certificates/4.1.0-dev.20200729.1",
+          "(.NET Core 4.6.29017.01; Microsoft Windows 10.0.19041 )"
         ],
         "x-ms-client-request-id": "1278f39b5e48e2ea6d23ba8c3c3390cb",
         "x-ms-return-client-request-id": "true"
@@ -177,11 +150,7 @@
         "Content-Type": "application/json; charset=utf-8",
         "Date": "Wed, 29 Jul 2020 23:01:07 GMT",
         "Expires": "-1",
-<<<<<<< HEAD
-        "Location": "https://heathskv.vault.azure.net/certificates/1867464536/pending?api-version=7.1-preview\u0026request_id=08db78ee4c8a47baa9781505928af3bc",
-=======
         "Location": "https://heathskv.vault.azure.net/certificates/1867464536/pending?api-version=7.1\u0026request_id=6ba076f504874e11b7c57701ebaf670e",
->>>>>>> 2d11c666
         "Pragma": "no-cache",
         "Retry-After": "10",
         "Strict-Transport-Security": "max-age=31536000;includeSubDomains",
@@ -206,24 +175,15 @@
       }
     },
     {
-<<<<<<< HEAD
-      "RequestUri": "https://heathskv.vault.azure.net/certificates/1867464536/pending?api-version=7.1-preview",
-=======
-      "RequestUri": "https://heathskv.vault.azure.net/certificates/1867464536/pending?api-version=7.1",
->>>>>>> 2d11c666
-      "RequestMethod": "GET",
-      "RequestHeaders": {
-        "Accept": "application/json",
-        "Authorization": "Sanitized",
-        "Content-Type": "application/json",
-        "User-Agent": [
-<<<<<<< HEAD
-          "azsdk-net-Security.KeyVault.Certificates/4.0.1-dev.20200214.1",
-          "(.NET Core 4.6.27817.1-preview1; Microsoft Windows 10.0.18363 )"
-=======
-          "azsdk-net-Security.KeyVault.Certificates/4.1.0-dev.20200729.1",
-          "(.NET Core 4.6.29017.01; Microsoft Windows 10.0.19041 )"
->>>>>>> 2d11c666
+      "RequestUri": "https://heathskv.vault.azure.net/certificates/1867464536/pending?api-version=7.1",
+      "RequestMethod": "GET",
+      "RequestHeaders": {
+        "Accept": "application/json",
+        "Authorization": "Sanitized",
+        "Content-Type": "application/json",
+        "User-Agent": [
+          "azsdk-net-Security.KeyVault.Certificates/4.1.0-dev.20200729.1",
+          "(.NET Core 4.6.29017.01; Microsoft Windows 10.0.19041 )"
         ],
         "x-ms-client-request-id": "e6b06a87acc9d1b588c1c48412cec5a5",
         "x-ms-return-client-request-id": "true"
@@ -260,24 +220,15 @@
       }
     },
     {
-<<<<<<< HEAD
-      "RequestUri": "https://heathskv.vault.azure.net/certificates/1867464536/pending?api-version=7.1-preview",
-=======
-      "RequestUri": "https://heathskv.vault.azure.net/certificates/1867464536/pending?api-version=7.1",
->>>>>>> 2d11c666
-      "RequestMethod": "GET",
-      "RequestHeaders": {
-        "Accept": "application/json",
-        "Authorization": "Sanitized",
-        "Content-Type": "application/json",
-        "User-Agent": [
-<<<<<<< HEAD
-          "azsdk-net-Security.KeyVault.Certificates/4.0.1-dev.20200214.1",
-          "(.NET Core 4.6.27817.1-preview1; Microsoft Windows 10.0.18363 )"
-=======
-          "azsdk-net-Security.KeyVault.Certificates/4.1.0-dev.20200729.1",
-          "(.NET Core 4.6.29017.01; Microsoft Windows 10.0.19041 )"
->>>>>>> 2d11c666
+      "RequestUri": "https://heathskv.vault.azure.net/certificates/1867464536/pending?api-version=7.1",
+      "RequestMethod": "GET",
+      "RequestHeaders": {
+        "Accept": "application/json",
+        "Authorization": "Sanitized",
+        "Content-Type": "application/json",
+        "User-Agent": [
+          "azsdk-net-Security.KeyVault.Certificates/4.1.0-dev.20200729.1",
+          "(.NET Core 4.6.29017.01; Microsoft Windows 10.0.19041 )"
         ],
         "x-ms-client-request-id": "20f25cea8da5a3106061d0efb22fde0f",
         "x-ms-return-client-request-id": "true"
@@ -314,24 +265,15 @@
       }
     },
     {
-<<<<<<< HEAD
-      "RequestUri": "https://heathskv.vault.azure.net/certificates/1867464536/pending?api-version=7.1-preview",
-=======
-      "RequestUri": "https://heathskv.vault.azure.net/certificates/1867464536/pending?api-version=7.1",
->>>>>>> 2d11c666
-      "RequestMethod": "GET",
-      "RequestHeaders": {
-        "Accept": "application/json",
-        "Authorization": "Sanitized",
-        "Content-Type": "application/json",
-        "User-Agent": [
-<<<<<<< HEAD
-          "azsdk-net-Security.KeyVault.Certificates/4.0.1-dev.20200214.1",
-          "(.NET Core 4.6.27817.1-preview1; Microsoft Windows 10.0.18363 )"
-=======
-          "azsdk-net-Security.KeyVault.Certificates/4.1.0-dev.20200729.1",
-          "(.NET Core 4.6.29017.01; Microsoft Windows 10.0.19041 )"
->>>>>>> 2d11c666
+      "RequestUri": "https://heathskv.vault.azure.net/certificates/1867464536/pending?api-version=7.1",
+      "RequestMethod": "GET",
+      "RequestHeaders": {
+        "Accept": "application/json",
+        "Authorization": "Sanitized",
+        "Content-Type": "application/json",
+        "User-Agent": [
+          "azsdk-net-Security.KeyVault.Certificates/4.1.0-dev.20200729.1",
+          "(.NET Core 4.6.29017.01; Microsoft Windows 10.0.19041 )"
         ],
         "x-ms-client-request-id": "664dce1452f6ef263da789879965cf9e",
         "x-ms-return-client-request-id": "true"
@@ -368,24 +310,15 @@
       }
     },
     {
-<<<<<<< HEAD
-      "RequestUri": "https://heathskv.vault.azure.net/certificates/1867464536/pending?api-version=7.1-preview",
-=======
-      "RequestUri": "https://heathskv.vault.azure.net/certificates/1867464536/pending?api-version=7.1",
->>>>>>> 2d11c666
-      "RequestMethod": "GET",
-      "RequestHeaders": {
-        "Accept": "application/json",
-        "Authorization": "Sanitized",
-        "Content-Type": "application/json",
-        "User-Agent": [
-<<<<<<< HEAD
-          "azsdk-net-Security.KeyVault.Certificates/4.0.1-dev.20200214.1",
-          "(.NET Core 4.6.27817.1-preview1; Microsoft Windows 10.0.18363 )"
-=======
-          "azsdk-net-Security.KeyVault.Certificates/4.1.0-dev.20200729.1",
-          "(.NET Core 4.6.29017.01; Microsoft Windows 10.0.19041 )"
->>>>>>> 2d11c666
+      "RequestUri": "https://heathskv.vault.azure.net/certificates/1867464536/pending?api-version=7.1",
+      "RequestMethod": "GET",
+      "RequestHeaders": {
+        "Accept": "application/json",
+        "Authorization": "Sanitized",
+        "Content-Type": "application/json",
+        "User-Agent": [
+          "azsdk-net-Security.KeyVault.Certificates/4.1.0-dev.20200729.1",
+          "(.NET Core 4.6.29017.01; Microsoft Windows 10.0.19041 )"
         ],
         "x-ms-client-request-id": "dfa1145d6f41f926590c8668dcc61e59",
         "x-ms-return-client-request-id": "true"
@@ -422,24 +355,15 @@
       }
     },
     {
-<<<<<<< HEAD
-      "RequestUri": "https://heathskv.vault.azure.net/certificates/1867464536/pending?api-version=7.1-preview",
-=======
-      "RequestUri": "https://heathskv.vault.azure.net/certificates/1867464536/pending?api-version=7.1",
->>>>>>> 2d11c666
-      "RequestMethod": "GET",
-      "RequestHeaders": {
-        "Accept": "application/json",
-        "Authorization": "Sanitized",
-        "Content-Type": "application/json",
-        "User-Agent": [
-<<<<<<< HEAD
-          "azsdk-net-Security.KeyVault.Certificates/4.0.1-dev.20200214.1",
-          "(.NET Core 4.6.27817.1-preview1; Microsoft Windows 10.0.18363 )"
-=======
-          "azsdk-net-Security.KeyVault.Certificates/4.1.0-dev.20200729.1",
-          "(.NET Core 4.6.29017.01; Microsoft Windows 10.0.19041 )"
->>>>>>> 2d11c666
+      "RequestUri": "https://heathskv.vault.azure.net/certificates/1867464536/pending?api-version=7.1",
+      "RequestMethod": "GET",
+      "RequestHeaders": {
+        "Accept": "application/json",
+        "Authorization": "Sanitized",
+        "Content-Type": "application/json",
+        "User-Agent": [
+          "azsdk-net-Security.KeyVault.Certificates/4.1.0-dev.20200729.1",
+          "(.NET Core 4.6.29017.01; Microsoft Windows 10.0.19041 )"
         ],
         "x-ms-client-request-id": "4370b5e25f8198ae3502e3fd04890afa",
         "x-ms-return-client-request-id": "true"
@@ -476,24 +400,15 @@
       }
     },
     {
-<<<<<<< HEAD
-      "RequestUri": "https://heathskv.vault.azure.net/certificates/1867464536/pending?api-version=7.1-preview",
-=======
-      "RequestUri": "https://heathskv.vault.azure.net/certificates/1867464536/pending?api-version=7.1",
->>>>>>> 2d11c666
-      "RequestMethod": "GET",
-      "RequestHeaders": {
-        "Accept": "application/json",
-        "Authorization": "Sanitized",
-        "Content-Type": "application/json",
-        "User-Agent": [
-<<<<<<< HEAD
-          "azsdk-net-Security.KeyVault.Certificates/4.0.1-dev.20200214.1",
-          "(.NET Core 4.6.27817.1-preview1; Microsoft Windows 10.0.18363 )"
-=======
-          "azsdk-net-Security.KeyVault.Certificates/4.1.0-dev.20200729.1",
-          "(.NET Core 4.6.29017.01; Microsoft Windows 10.0.19041 )"
->>>>>>> 2d11c666
+      "RequestUri": "https://heathskv.vault.azure.net/certificates/1867464536/pending?api-version=7.1",
+      "RequestMethod": "GET",
+      "RequestHeaders": {
+        "Accept": "application/json",
+        "Authorization": "Sanitized",
+        "Content-Type": "application/json",
+        "User-Agent": [
+          "azsdk-net-Security.KeyVault.Certificates/4.1.0-dev.20200729.1",
+          "(.NET Core 4.6.29017.01; Microsoft Windows 10.0.19041 )"
         ],
         "x-ms-client-request-id": "9e913191ff8da4cda8530ceacbbe1377",
         "x-ms-return-client-request-id": "true"
@@ -530,24 +445,15 @@
       }
     },
     {
-<<<<<<< HEAD
-      "RequestUri": "https://heathskv.vault.azure.net/certificates/1867464536/pending?api-version=7.1-preview",
-=======
-      "RequestUri": "https://heathskv.vault.azure.net/certificates/1867464536/pending?api-version=7.1",
->>>>>>> 2d11c666
-      "RequestMethod": "GET",
-      "RequestHeaders": {
-        "Accept": "application/json",
-        "Authorization": "Sanitized",
-        "Content-Type": "application/json",
-        "User-Agent": [
-<<<<<<< HEAD
-          "azsdk-net-Security.KeyVault.Certificates/4.0.1-dev.20200214.1",
-          "(.NET Core 4.6.27817.1-preview1; Microsoft Windows 10.0.18363 )"
-=======
-          "azsdk-net-Security.KeyVault.Certificates/4.1.0-dev.20200729.1",
-          "(.NET Core 4.6.29017.01; Microsoft Windows 10.0.19041 )"
->>>>>>> 2d11c666
+      "RequestUri": "https://heathskv.vault.azure.net/certificates/1867464536/pending?api-version=7.1",
+      "RequestMethod": "GET",
+      "RequestHeaders": {
+        "Accept": "application/json",
+        "Authorization": "Sanitized",
+        "Content-Type": "application/json",
+        "User-Agent": [
+          "azsdk-net-Security.KeyVault.Certificates/4.1.0-dev.20200729.1",
+          "(.NET Core 4.6.29017.01; Microsoft Windows 10.0.19041 )"
         ],
         "x-ms-client-request-id": "e4a430898bf5fe1d6509a93f8c28f5d0",
         "x-ms-return-client-request-id": "true"
@@ -584,24 +490,15 @@
       }
     },
     {
-<<<<<<< HEAD
-      "RequestUri": "https://heathskv.vault.azure.net/certificates/1867464536/pending?api-version=7.1-preview",
-=======
-      "RequestUri": "https://heathskv.vault.azure.net/certificates/1867464536/pending?api-version=7.1",
->>>>>>> 2d11c666
-      "RequestMethod": "GET",
-      "RequestHeaders": {
-        "Accept": "application/json",
-        "Authorization": "Sanitized",
-        "Content-Type": "application/json",
-        "User-Agent": [
-<<<<<<< HEAD
-          "azsdk-net-Security.KeyVault.Certificates/4.0.1-dev.20200214.1",
-          "(.NET Core 4.6.27817.1-preview1; Microsoft Windows 10.0.18363 )"
-=======
-          "azsdk-net-Security.KeyVault.Certificates/4.1.0-dev.20200729.1",
-          "(.NET Core 4.6.29017.01; Microsoft Windows 10.0.19041 )"
->>>>>>> 2d11c666
+      "RequestUri": "https://heathskv.vault.azure.net/certificates/1867464536/pending?api-version=7.1",
+      "RequestMethod": "GET",
+      "RequestHeaders": {
+        "Accept": "application/json",
+        "Authorization": "Sanitized",
+        "Content-Type": "application/json",
+        "User-Agent": [
+          "azsdk-net-Security.KeyVault.Certificates/4.1.0-dev.20200729.1",
+          "(.NET Core 4.6.29017.01; Microsoft Windows 10.0.19041 )"
         ],
         "x-ms-client-request-id": "aad78b028034e3cce7cb9a2d52c4cc77",
         "x-ms-return-client-request-id": "true"
@@ -638,24 +535,15 @@
       }
     },
     {
-<<<<<<< HEAD
-      "RequestUri": "https://heathskv.vault.azure.net/certificates/1867464536/pending?api-version=7.1-preview",
-=======
-      "RequestUri": "https://heathskv.vault.azure.net/certificates/1867464536/pending?api-version=7.1",
->>>>>>> 2d11c666
-      "RequestMethod": "GET",
-      "RequestHeaders": {
-        "Accept": "application/json",
-        "Authorization": "Sanitized",
-        "Content-Type": "application/json",
-        "User-Agent": [
-<<<<<<< HEAD
-          "azsdk-net-Security.KeyVault.Certificates/4.0.1-dev.20200214.1",
-          "(.NET Core 4.6.27817.1-preview1; Microsoft Windows 10.0.18363 )"
-=======
-          "azsdk-net-Security.KeyVault.Certificates/4.1.0-dev.20200729.1",
-          "(.NET Core 4.6.29017.01; Microsoft Windows 10.0.19041 )"
->>>>>>> 2d11c666
+      "RequestUri": "https://heathskv.vault.azure.net/certificates/1867464536/pending?api-version=7.1",
+      "RequestMethod": "GET",
+      "RequestHeaders": {
+        "Accept": "application/json",
+        "Authorization": "Sanitized",
+        "Content-Type": "application/json",
+        "User-Agent": [
+          "azsdk-net-Security.KeyVault.Certificates/4.1.0-dev.20200729.1",
+          "(.NET Core 4.6.29017.01; Microsoft Windows 10.0.19041 )"
         ],
         "x-ms-client-request-id": "d4746bee25e4050514933883558d187f",
         "x-ms-return-client-request-id": "true"
@@ -692,24 +580,15 @@
       }
     },
     {
-<<<<<<< HEAD
-      "RequestUri": "https://heathskv.vault.azure.net/certificates/1867464536/pending?api-version=7.1-preview",
-=======
-      "RequestUri": "https://heathskv.vault.azure.net/certificates/1867464536/pending?api-version=7.1",
->>>>>>> 2d11c666
-      "RequestMethod": "GET",
-      "RequestHeaders": {
-        "Accept": "application/json",
-        "Authorization": "Sanitized",
-        "Content-Type": "application/json",
-        "User-Agent": [
-<<<<<<< HEAD
-          "azsdk-net-Security.KeyVault.Certificates/4.0.1-dev.20200214.1",
-          "(.NET Core 4.6.27817.1-preview1; Microsoft Windows 10.0.18363 )"
-=======
-          "azsdk-net-Security.KeyVault.Certificates/4.1.0-dev.20200729.1",
-          "(.NET Core 4.6.29017.01; Microsoft Windows 10.0.19041 )"
->>>>>>> 2d11c666
+      "RequestUri": "https://heathskv.vault.azure.net/certificates/1867464536/pending?api-version=7.1",
+      "RequestMethod": "GET",
+      "RequestHeaders": {
+        "Accept": "application/json",
+        "Authorization": "Sanitized",
+        "Content-Type": "application/json",
+        "User-Agent": [
+          "azsdk-net-Security.KeyVault.Certificates/4.1.0-dev.20200729.1",
+          "(.NET Core 4.6.29017.01; Microsoft Windows 10.0.19041 )"
         ],
         "x-ms-client-request-id": "40e73b5d69e7084263c0fc2af0efaba1",
         "x-ms-return-client-request-id": "true"
@@ -746,24 +625,15 @@
       }
     },
     {
-<<<<<<< HEAD
-      "RequestUri": "https://heathskv.vault.azure.net/certificates/1867464536/pending?api-version=7.1-preview",
-=======
-      "RequestUri": "https://heathskv.vault.azure.net/certificates/1867464536/pending?api-version=7.1",
->>>>>>> 2d11c666
-      "RequestMethod": "GET",
-      "RequestHeaders": {
-        "Accept": "application/json",
-        "Authorization": "Sanitized",
-        "Content-Type": "application/json",
-        "User-Agent": [
-<<<<<<< HEAD
-          "azsdk-net-Security.KeyVault.Certificates/4.0.1-dev.20200214.1",
-          "(.NET Core 4.6.27817.1-preview1; Microsoft Windows 10.0.18363 )"
-=======
-          "azsdk-net-Security.KeyVault.Certificates/4.1.0-dev.20200729.1",
-          "(.NET Core 4.6.29017.01; Microsoft Windows 10.0.19041 )"
->>>>>>> 2d11c666
+      "RequestUri": "https://heathskv.vault.azure.net/certificates/1867464536/pending?api-version=7.1",
+      "RequestMethod": "GET",
+      "RequestHeaders": {
+        "Accept": "application/json",
+        "Authorization": "Sanitized",
+        "Content-Type": "application/json",
+        "User-Agent": [
+          "azsdk-net-Security.KeyVault.Certificates/4.1.0-dev.20200729.1",
+          "(.NET Core 4.6.29017.01; Microsoft Windows 10.0.19041 )"
         ],
         "x-ms-client-request-id": "2051313c21b4dceb86d195a047488d5a",
         "x-ms-return-client-request-id": "true"
@@ -800,24 +670,15 @@
       }
     },
     {
-<<<<<<< HEAD
-      "RequestUri": "https://heathskv.vault.azure.net/certificates/1867464536/pending?api-version=7.1-preview",
-=======
-      "RequestUri": "https://heathskv.vault.azure.net/certificates/1867464536/pending?api-version=7.1",
->>>>>>> 2d11c666
-      "RequestMethod": "GET",
-      "RequestHeaders": {
-        "Accept": "application/json",
-        "Authorization": "Sanitized",
-        "Content-Type": "application/json",
-        "User-Agent": [
-<<<<<<< HEAD
-          "azsdk-net-Security.KeyVault.Certificates/4.0.1-dev.20200214.1",
-          "(.NET Core 4.6.27817.1-preview1; Microsoft Windows 10.0.18363 )"
-=======
-          "azsdk-net-Security.KeyVault.Certificates/4.1.0-dev.20200729.1",
-          "(.NET Core 4.6.29017.01; Microsoft Windows 10.0.19041 )"
->>>>>>> 2d11c666
+      "RequestUri": "https://heathskv.vault.azure.net/certificates/1867464536/pending?api-version=7.1",
+      "RequestMethod": "GET",
+      "RequestHeaders": {
+        "Accept": "application/json",
+        "Authorization": "Sanitized",
+        "Content-Type": "application/json",
+        "User-Agent": [
+          "azsdk-net-Security.KeyVault.Certificates/4.1.0-dev.20200729.1",
+          "(.NET Core 4.6.29017.01; Microsoft Windows 10.0.19041 )"
         ],
         "x-ms-client-request-id": "16cf1bb28cdc8490296b702429da1525",
         "x-ms-return-client-request-id": "true"
@@ -854,24 +715,15 @@
       }
     },
     {
-<<<<<<< HEAD
-      "RequestUri": "https://heathskv.vault.azure.net/certificates/1867464536/pending?api-version=7.1-preview",
-=======
-      "RequestUri": "https://heathskv.vault.azure.net/certificates/1867464536/pending?api-version=7.1",
->>>>>>> 2d11c666
-      "RequestMethod": "GET",
-      "RequestHeaders": {
-        "Accept": "application/json",
-        "Authorization": "Sanitized",
-        "Content-Type": "application/json",
-        "User-Agent": [
-<<<<<<< HEAD
-          "azsdk-net-Security.KeyVault.Certificates/4.0.1-dev.20200214.1",
-          "(.NET Core 4.6.27817.1-preview1; Microsoft Windows 10.0.18363 )"
-=======
-          "azsdk-net-Security.KeyVault.Certificates/4.1.0-dev.20200729.1",
-          "(.NET Core 4.6.29017.01; Microsoft Windows 10.0.19041 )"
->>>>>>> 2d11c666
+      "RequestUri": "https://heathskv.vault.azure.net/certificates/1867464536/pending?api-version=7.1",
+      "RequestMethod": "GET",
+      "RequestHeaders": {
+        "Accept": "application/json",
+        "Authorization": "Sanitized",
+        "Content-Type": "application/json",
+        "User-Agent": [
+          "azsdk-net-Security.KeyVault.Certificates/4.1.0-dev.20200729.1",
+          "(.NET Core 4.6.29017.01; Microsoft Windows 10.0.19041 )"
         ],
         "x-ms-client-request-id": "234697e8f83c3ccb4f0bb916d4a1c01b",
         "x-ms-return-client-request-id": "true"
@@ -908,24 +760,15 @@
       }
     },
     {
-<<<<<<< HEAD
-      "RequestUri": "https://heathskv.vault.azure.net/certificates/1867464536/pending?api-version=7.1-preview",
-=======
-      "RequestUri": "https://heathskv.vault.azure.net/certificates/1867464536/pending?api-version=7.1",
->>>>>>> 2d11c666
-      "RequestMethod": "GET",
-      "RequestHeaders": {
-        "Accept": "application/json",
-        "Authorization": "Sanitized",
-        "Content-Type": "application/json",
-        "User-Agent": [
-<<<<<<< HEAD
-          "azsdk-net-Security.KeyVault.Certificates/4.0.1-dev.20200214.1",
-          "(.NET Core 4.6.27817.1-preview1; Microsoft Windows 10.0.18363 )"
-=======
-          "azsdk-net-Security.KeyVault.Certificates/4.1.0-dev.20200729.1",
-          "(.NET Core 4.6.29017.01; Microsoft Windows 10.0.19041 )"
->>>>>>> 2d11c666
+      "RequestUri": "https://heathskv.vault.azure.net/certificates/1867464536/pending?api-version=7.1",
+      "RequestMethod": "GET",
+      "RequestHeaders": {
+        "Accept": "application/json",
+        "Authorization": "Sanitized",
+        "Content-Type": "application/json",
+        "User-Agent": [
+          "azsdk-net-Security.KeyVault.Certificates/4.1.0-dev.20200729.1",
+          "(.NET Core 4.6.29017.01; Microsoft Windows 10.0.19041 )"
         ],
         "x-ms-client-request-id": "d577a2329420b0c4a1ccf749b1c7b3ab",
         "x-ms-return-client-request-id": "true"
@@ -962,24 +805,15 @@
       }
     },
     {
-<<<<<<< HEAD
-      "RequestUri": "https://heathskv.vault.azure.net/certificates/1867464536/pending?api-version=7.1-preview",
-=======
-      "RequestUri": "https://heathskv.vault.azure.net/certificates/1867464536/pending?api-version=7.1",
->>>>>>> 2d11c666
-      "RequestMethod": "GET",
-      "RequestHeaders": {
-        "Accept": "application/json",
-        "Authorization": "Sanitized",
-        "Content-Type": "application/json",
-        "User-Agent": [
-<<<<<<< HEAD
-          "azsdk-net-Security.KeyVault.Certificates/4.0.1-dev.20200214.1",
-          "(.NET Core 4.6.27817.1-preview1; Microsoft Windows 10.0.18363 )"
-=======
-          "azsdk-net-Security.KeyVault.Certificates/4.1.0-dev.20200729.1",
-          "(.NET Core 4.6.29017.01; Microsoft Windows 10.0.19041 )"
->>>>>>> 2d11c666
+      "RequestUri": "https://heathskv.vault.azure.net/certificates/1867464536/pending?api-version=7.1",
+      "RequestMethod": "GET",
+      "RequestHeaders": {
+        "Accept": "application/json",
+        "Authorization": "Sanitized",
+        "Content-Type": "application/json",
+        "User-Agent": [
+          "azsdk-net-Security.KeyVault.Certificates/4.1.0-dev.20200729.1",
+          "(.NET Core 4.6.29017.01; Microsoft Windows 10.0.19041 )"
         ],
         "x-ms-client-request-id": "b0b870bc6a01ba1d4f93c7d1d27ab087",
         "x-ms-return-client-request-id": "true"
@@ -1016,24 +850,15 @@
       }
     },
     {
-<<<<<<< HEAD
-      "RequestUri": "https://heathskv.vault.azure.net/certificates/1867464536/pending?api-version=7.1-preview",
-=======
-      "RequestUri": "https://heathskv.vault.azure.net/certificates/1867464536/pending?api-version=7.1",
->>>>>>> 2d11c666
-      "RequestMethod": "GET",
-      "RequestHeaders": {
-        "Accept": "application/json",
-        "Authorization": "Sanitized",
-        "Content-Type": "application/json",
-        "User-Agent": [
-<<<<<<< HEAD
-          "azsdk-net-Security.KeyVault.Certificates/4.0.1-dev.20200214.1",
-          "(.NET Core 4.6.27817.1-preview1; Microsoft Windows 10.0.18363 )"
-=======
-          "azsdk-net-Security.KeyVault.Certificates/4.1.0-dev.20200729.1",
-          "(.NET Core 4.6.29017.01; Microsoft Windows 10.0.19041 )"
->>>>>>> 2d11c666
+      "RequestUri": "https://heathskv.vault.azure.net/certificates/1867464536/pending?api-version=7.1",
+      "RequestMethod": "GET",
+      "RequestHeaders": {
+        "Accept": "application/json",
+        "Authorization": "Sanitized",
+        "Content-Type": "application/json",
+        "User-Agent": [
+          "azsdk-net-Security.KeyVault.Certificates/4.1.0-dev.20200729.1",
+          "(.NET Core 4.6.29017.01; Microsoft Windows 10.0.19041 )"
         ],
         "x-ms-client-request-id": "86f155aa3f625405d296827001828b88",
         "x-ms-return-client-request-id": "true"
@@ -1070,24 +895,15 @@
       }
     },
     {
-<<<<<<< HEAD
-      "RequestUri": "https://heathskv.vault.azure.net/certificates/1867464536/pending?api-version=7.1-preview",
-=======
-      "RequestUri": "https://heathskv.vault.azure.net/certificates/1867464536/pending?api-version=7.1",
->>>>>>> 2d11c666
-      "RequestMethod": "GET",
-      "RequestHeaders": {
-        "Accept": "application/json",
-        "Authorization": "Sanitized",
-        "Content-Type": "application/json",
-        "User-Agent": [
-<<<<<<< HEAD
-          "azsdk-net-Security.KeyVault.Certificates/4.0.1-dev.20200214.1",
-          "(.NET Core 4.6.27817.1-preview1; Microsoft Windows 10.0.18363 )"
-=======
-          "azsdk-net-Security.KeyVault.Certificates/4.1.0-dev.20200729.1",
-          "(.NET Core 4.6.29017.01; Microsoft Windows 10.0.19041 )"
->>>>>>> 2d11c666
+      "RequestUri": "https://heathskv.vault.azure.net/certificates/1867464536/pending?api-version=7.1",
+      "RequestMethod": "GET",
+      "RequestHeaders": {
+        "Accept": "application/json",
+        "Authorization": "Sanitized",
+        "Content-Type": "application/json",
+        "User-Agent": [
+          "azsdk-net-Security.KeyVault.Certificates/4.1.0-dev.20200729.1",
+          "(.NET Core 4.6.29017.01; Microsoft Windows 10.0.19041 )"
         ],
         "x-ms-client-request-id": "635a0e5710e9c81984bd858ccdf2de27",
         "x-ms-return-client-request-id": "true"
@@ -1261,11 +1077,7 @@
       }
     },
     {
-<<<<<<< HEAD
-      "RequestUri": "https://heathskv.vault.azure.net/certificates/issuers/917541536?api-version=7.1-preview",
-=======
       "RequestUri": "https://heathskv.vault.azure.net/certificates/issuers/917541536?api-version=7.1",
->>>>>>> 2d11c666
       "RequestMethod": "DELETE",
       "RequestHeaders": {
         "Accept": "application/json",
@@ -1273,13 +1085,8 @@
         "Content-Type": "application/json",
         "traceparent": "00-b832c2140832ea408a72218c97a42ef0-a15c310f20139245-00",
         "User-Agent": [
-<<<<<<< HEAD
-          "azsdk-net-Security.KeyVault.Certificates/4.0.1-dev.20200214.1",
-          "(.NET Core 4.6.27817.1-preview1; Microsoft Windows 10.0.18363 )"
-=======
-          "azsdk-net-Security.KeyVault.Certificates/4.1.0-dev.20200729.1",
-          "(.NET Core 4.6.29017.01; Microsoft Windows 10.0.19041 )"
->>>>>>> 2d11c666
+          "azsdk-net-Security.KeyVault.Certificates/4.1.0-dev.20200729.1",
+          "(.NET Core 4.6.29017.01; Microsoft Windows 10.0.19041 )"
         ],
         "x-ms-client-request-id": "8e85b8041978cd07d0041fad2aa3c3f3",
         "x-ms-return-client-request-id": "true"
