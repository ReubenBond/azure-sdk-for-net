{
  "Entries": [
    {
<<<<<<< HEAD
      "RequestUri": "https:\u002f\u002fdotnettestvault.vault.azure.net\u002fsecrets\u002f356061741?api-version=7.1-preview",
=======
      "RequestUri": "https://heathskv.vault.azure.net/secrets/356061741?api-version=7.1",
>>>>>>> 2d11c666
      "RequestMethod": "PUT",
      "RequestHeaders": {
        "Accept": "application/json",
        "Content-Type": "application/json",
        "traceparent": "00-ae0058e4d3609a40b40698f469d893e8-0b0ccddea52a3941-00",
        "User-Agent": [
<<<<<<< HEAD
          "azsdk-net-Security.KeyVault.Secrets\u002f4.0.0-dev.20190806.1\u002b549ac09c0c12d70f945de85b89974088680893d4",
          "(.NET Core 4.6.27817.1-preview1; Microsoft Windows 10.0.18362 )"
=======
          "azsdk-net-Security.KeyVault.Secrets/4.1.0-dev.20200729.1",
          "(.NET Core 4.6.29017.01; Microsoft Windows 10.0.19041 )"
>>>>>>> 2d11c666
        ],
        "x-ms-client-request-id": "63a0fde3489d23ca687d96b4a12a9997",
        "x-ms-return-client-request-id": "true"
      },
      "RequestBody": null,
      "StatusCode": 401,
      "ResponseHeaders": {
        "Cache-Control": "no-cache",
        "Content-Length": "87",
        "Content-Type": "application/json; charset=utf-8",
        "Date": "Wed, 29 Jul 2020 22:30:13 GMT",
        "Expires": "-1",
        "Pragma": "no-cache",
        "Strict-Transport-Security": "max-age=31536000;includeSubDomains",
        "WWW-Authenticate": "Bearer authorization=\u0022https://login.windows.net/72f988bf-86f1-41af-91ab-2d7cd011db47\u0022, resource=\u0022https://vault.azure.net\u0022",
        "X-AspNet-Version": "4.0.30319",
        "X-Content-Type-Options": "nosniff",
        "x-ms-keyvault-network-info": "conn_type=Ipv4;addr=67.171.12.239;act_addr_fam=InterNetwork;",
        "x-ms-keyvault-region": "westus2",
        "x-ms-keyvault-service-version": "1.1.10.0",
        "x-ms-request-id": "466739b8-3e04-4a80-ab0a-5e2d3eaa91ab",
        "X-Powered-By": "ASP.NET"
      },
      "ResponseBody": {
        "error": {
          "code": "Unauthorized",
          "message": "Request is missing a Bearer or PoP token."
        }
      }
    },
    {
<<<<<<< HEAD
      "RequestUri": "https:\u002f\u002fdotnettestvault.vault.azure.net\u002fsecrets\u002f356061741?api-version=7.1-preview",
=======
      "RequestUri": "https://heathskv.vault.azure.net/secrets/356061741?api-version=7.1",
>>>>>>> 2d11c666
      "RequestMethod": "PUT",
      "RequestHeaders": {
        "Accept": "application/json",
        "Authorization": "Sanitized",
        "Content-Length": "17",
        "Content-Type": "application/json",
        "traceparent": "00-ae0058e4d3609a40b40698f469d893e8-0b0ccddea52a3941-00",
        "User-Agent": [
<<<<<<< HEAD
          "azsdk-net-Security.KeyVault.Secrets\u002f4.0.0-dev.20190806.1\u002b549ac09c0c12d70f945de85b89974088680893d4",
          "(.NET Core 4.6.27817.1-preview1; Microsoft Windows 10.0.18362 )"
=======
          "azsdk-net-Security.KeyVault.Secrets/4.1.0-dev.20200729.1",
          "(.NET Core 4.6.29017.01; Microsoft Windows 10.0.19041 )"
>>>>>>> 2d11c666
        ],
        "x-ms-client-request-id": "63a0fde3489d23ca687d96b4a12a9997",
        "x-ms-return-client-request-id": "true"
      },
      "RequestBody": {
        "value": "value"
      },
      "StatusCode": 200,
      "ResponseHeaders": {
        "Cache-Control": "no-cache",
        "Content-Length": "241",
        "Content-Type": "application/json; charset=utf-8",
        "Date": "Wed, 29 Jul 2020 22:30:13 GMT",
        "Expires": "-1",
        "Pragma": "no-cache",
        "Strict-Transport-Security": "max-age=31536000;includeSubDomains",
        "X-AspNet-Version": "4.0.30319",
        "X-Content-Type-Options": "nosniff",
        "x-ms-keyvault-network-info": "conn_type=Ipv4;addr=67.171.12.239;act_addr_fam=InterNetwork;",
        "x-ms-keyvault-region": "westus2",
        "x-ms-keyvault-service-version": "1.1.10.0",
        "x-ms-request-id": "c9a78d8c-e71a-426c-a8b4-6d4606357205",
        "X-Powered-By": "ASP.NET"
      },
      "ResponseBody": {
        "value": "value",
        "id": "https://heathskv.vault.azure.net/secrets/356061741/3bc2ff5520e7439d96b753b9bd416692",
        "attributes": {
          "enabled": true,
          "created": 1596061814,
          "updated": 1596061814,
          "recoveryLevel": "Recoverable\u002BPurgeable",
          "recoverableDays": 90
        }
      }
    },
    {
<<<<<<< HEAD
      "RequestUri": "https:\u002f\u002fdotnettestvault.vault.azure.net\u002fsecrets\u002f356061741\u002f?api-version=7.1-preview",
=======
      "RequestUri": "https://heathskv.vault.azure.net/secrets/356061741/?api-version=7.1",
>>>>>>> 2d11c666
      "RequestMethod": "GET",
      "RequestHeaders": {
        "Accept": "application/json",
        "Authorization": "Sanitized",
        "Content-Type": "application/json",
        "traceparent": "00-b1271e42928a314bb6d5abd8203ed258-a44f35d75d77f448-00",
        "User-Agent": [
<<<<<<< HEAD
          "azsdk-net-Security.KeyVault.Secrets\u002f4.0.0-dev.20190806.1\u002b549ac09c0c12d70f945de85b89974088680893d4",
          "(.NET Core 4.6.27817.1-preview1; Microsoft Windows 10.0.18362 )"
=======
          "azsdk-net-Security.KeyVault.Secrets/4.1.0-dev.20200729.1",
          "(.NET Core 4.6.29017.01; Microsoft Windows 10.0.19041 )"
>>>>>>> 2d11c666
        ],
        "x-ms-client-request-id": "6ac1e399c27654cca787b87a3f3beef4",
        "x-ms-return-client-request-id": "true"
      },
      "RequestBody": null,
      "StatusCode": 200,
      "ResponseHeaders": {
        "Cache-Control": "no-cache",
        "Content-Length": "241",
        "Content-Type": "application/json; charset=utf-8",
        "Date": "Wed, 29 Jul 2020 22:30:13 GMT",
        "Expires": "-1",
        "Pragma": "no-cache",
        "Strict-Transport-Security": "max-age=31536000;includeSubDomains",
        "X-AspNet-Version": "4.0.30319",
        "X-Content-Type-Options": "nosniff",
        "x-ms-keyvault-network-info": "conn_type=Ipv4;addr=67.171.12.239;act_addr_fam=InterNetwork;",
        "x-ms-keyvault-region": "westus2",
        "x-ms-keyvault-service-version": "1.1.10.0",
        "x-ms-request-id": "d12fddcb-9e15-4991-8f67-a13c759c4830",
        "X-Powered-By": "ASP.NET"
      },
      "ResponseBody": {
        "value": "value",
        "id": "https://heathskv.vault.azure.net/secrets/356061741/3bc2ff5520e7439d96b753b9bd416692",
        "attributes": {
          "enabled": true,
          "created": 1596061814,
          "updated": 1596061814,
          "recoveryLevel": "Recoverable\u002BPurgeable",
          "recoverableDays": 90
        }
      }
<<<<<<< HEAD
    },
    {
      "RequestUri": "https:\u002f\u002fdotnettestvault.vault.azure.net\u002fsecrets\u002f356061741?api-version=7.1-preview",
      "RequestMethod": "DELETE",
      "RequestHeaders": {
        "Accept": "application\u002fjson",
        "Authorization": "Sanitized",
        "Content-Type": "application\u002fjson",
        "Request-Id": "|429833e-4c61899ebaa789f5.",
        "User-Agent": [
          "azsdk-net-Security.KeyVault.Secrets\u002f4.0.0-dev.20190806.1\u002b549ac09c0c12d70f945de85b89974088680893d4",
          "(.NET Core 4.6.27817.1-preview1; Microsoft Windows 10.0.18362 )"
        ],
        "x-ms-client-request-id": "129b4a5bd8c0c1514d4d341547be8d96",
        "x-ms-return-client-request-id": "true"
      },
      "RequestBody": null,
      "StatusCode": 200,
      "ResponseHeaders": {
        "Cache-Control": "no-cache",
        "Content-Length": "348",
        "Content-Type": "application\u002fjson; charset=utf-8",
        "Date": "Tue, 06 Aug 2019 18:00:46 GMT",
        "Expires": "-1",
        "Pragma": "no-cache",
        "Server": "Microsoft-IIS\u002f10.0",
        "Strict-Transport-Security": "max-age=31536000;includeSubDomains",
        "X-AspNet-Version": "4.0.30319",
        "X-Content-Type-Options": "nosniff",
        "x-ms-keyvault-network-info": "addr=131.107.160.97;act_addr_fam=InterNetwork;",
        "x-ms-keyvault-region": "westus",
        "x-ms-keyvault-service-version": "1.1.0.875",
        "x-ms-request-id": "8438d369-e098-4eb2-9c30-fb3aace0ff3c",
        "X-Powered-By": "ASP.NET"
      },
      "ResponseBody": {
        "recoveryId": "https:\u002f\u002fdotnettestvault.vault.azure.net\u002fdeletedsecrets\u002f356061741",
        "deletedDate": 1565114447,
        "scheduledPurgeDate": 1572890447,
        "id": "https:\u002f\u002fdotnettestvault.vault.azure.net\u002fsecrets\u002f356061741\u002f8e987e2cac3c4e65afb10a9bbabbba37",
        "attributes": {
          "enabled": true,
          "created": 1565114446,
          "updated": 1565114446,
          "recoveryLevel": "Recoverable\u002bPurgeable"
        }
      }
    },
    {
      "RequestUri": "https:\u002f\u002fdotnettestvault.vault.azure.net\u002fdeletedsecrets\u002f356061741?api-version=7.1-preview",
      "RequestMethod": "DELETE",
      "RequestHeaders": {
        "Accept": "application\u002fjson",
        "Authorization": "Sanitized",
        "Content-Type": "application\u002fjson",
        "Request-Id": "|4298344-4c61899ebaa789f5.",
        "User-Agent": [
          "azsdk-net-Security.KeyVault.Secrets\u002f4.0.0-dev.20190806.1\u002b549ac09c0c12d70f945de85b89974088680893d4",
          "(.NET Core 4.6.27817.1-preview1; Microsoft Windows 10.0.18362 )"
        ],
        "x-ms-client-request-id": "86c01fcf6931c48419a4cf5f43de0305",
        "x-ms-return-client-request-id": "true"
      },
      "RequestBody": null,
      "StatusCode": 204,
      "ResponseHeaders": {
        "Cache-Control": "no-cache",
        "Date": "Tue, 06 Aug 2019 18:01:06 GMT",
        "Expires": "-1",
        "Pragma": "no-cache",
        "Server": "Microsoft-IIS\u002f10.0",
        "Strict-Transport-Security": "max-age=31536000;includeSubDomains",
        "X-AspNet-Version": "4.0.30319",
        "X-Content-Type-Options": "nosniff",
        "x-ms-keyvault-network-info": "addr=131.107.160.97;act_addr_fam=InterNetwork;",
        "x-ms-keyvault-region": "westus",
        "x-ms-keyvault-service-version": "1.1.0.875",
        "x-ms-request-id": "88a35fde-b71d-46cd-89cc-88833b76efc3",
        "X-Powered-By": "ASP.NET"
      },
      "ResponseBody": []
=======
>>>>>>> 2d11c666
    }
  ],
  "Variables": {
    "AZURE_KEYVAULT_URL": "https://heathskv.vault.azure.net",
    "RandomSeed": "136455343"
  }
}<|MERGE_RESOLUTION|>--- conflicted
+++ resolved
@@ -1,24 +1,15 @@
 {
   "Entries": [
     {
-<<<<<<< HEAD
-      "RequestUri": "https:\u002f\u002fdotnettestvault.vault.azure.net\u002fsecrets\u002f356061741?api-version=7.1-preview",
-=======
       "RequestUri": "https://heathskv.vault.azure.net/secrets/356061741?api-version=7.1",
->>>>>>> 2d11c666
       "RequestMethod": "PUT",
       "RequestHeaders": {
         "Accept": "application/json",
         "Content-Type": "application/json",
         "traceparent": "00-ae0058e4d3609a40b40698f469d893e8-0b0ccddea52a3941-00",
         "User-Agent": [
-<<<<<<< HEAD
-          "azsdk-net-Security.KeyVault.Secrets\u002f4.0.0-dev.20190806.1\u002b549ac09c0c12d70f945de85b89974088680893d4",
-          "(.NET Core 4.6.27817.1-preview1; Microsoft Windows 10.0.18362 )"
-=======
           "azsdk-net-Security.KeyVault.Secrets/4.1.0-dev.20200729.1",
           "(.NET Core 4.6.29017.01; Microsoft Windows 10.0.19041 )"
->>>>>>> 2d11c666
         ],
         "x-ms-client-request-id": "63a0fde3489d23ca687d96b4a12a9997",
         "x-ms-return-client-request-id": "true"
@@ -50,11 +41,7 @@
       }
     },
     {
-<<<<<<< HEAD
-      "RequestUri": "https:\u002f\u002fdotnettestvault.vault.azure.net\u002fsecrets\u002f356061741?api-version=7.1-preview",
-=======
       "RequestUri": "https://heathskv.vault.azure.net/secrets/356061741?api-version=7.1",
->>>>>>> 2d11c666
       "RequestMethod": "PUT",
       "RequestHeaders": {
         "Accept": "application/json",
@@ -63,13 +50,8 @@
         "Content-Type": "application/json",
         "traceparent": "00-ae0058e4d3609a40b40698f469d893e8-0b0ccddea52a3941-00",
         "User-Agent": [
-<<<<<<< HEAD
-          "azsdk-net-Security.KeyVault.Secrets\u002f4.0.0-dev.20190806.1\u002b549ac09c0c12d70f945de85b89974088680893d4",
-          "(.NET Core 4.6.27817.1-preview1; Microsoft Windows 10.0.18362 )"
-=======
           "azsdk-net-Security.KeyVault.Secrets/4.1.0-dev.20200729.1",
           "(.NET Core 4.6.29017.01; Microsoft Windows 10.0.19041 )"
->>>>>>> 2d11c666
         ],
         "x-ms-client-request-id": "63a0fde3489d23ca687d96b4a12a9997",
         "x-ms-return-client-request-id": "true"
@@ -107,11 +89,7 @@
       }
     },
     {
-<<<<<<< HEAD
-      "RequestUri": "https:\u002f\u002fdotnettestvault.vault.azure.net\u002fsecrets\u002f356061741\u002f?api-version=7.1-preview",
-=======
       "RequestUri": "https://heathskv.vault.azure.net/secrets/356061741/?api-version=7.1",
->>>>>>> 2d11c666
       "RequestMethod": "GET",
       "RequestHeaders": {
         "Accept": "application/json",
@@ -119,13 +97,8 @@
         "Content-Type": "application/json",
         "traceparent": "00-b1271e42928a314bb6d5abd8203ed258-a44f35d75d77f448-00",
         "User-Agent": [
-<<<<<<< HEAD
-          "azsdk-net-Security.KeyVault.Secrets\u002f4.0.0-dev.20190806.1\u002b549ac09c0c12d70f945de85b89974088680893d4",
-          "(.NET Core 4.6.27817.1-preview1; Microsoft Windows 10.0.18362 )"
-=======
           "azsdk-net-Security.KeyVault.Secrets/4.1.0-dev.20200729.1",
           "(.NET Core 4.6.29017.01; Microsoft Windows 10.0.19041 )"
->>>>>>> 2d11c666
         ],
         "x-ms-client-request-id": "6ac1e399c27654cca787b87a3f3beef4",
         "x-ms-return-client-request-id": "true"
@@ -159,90 +132,6 @@
           "recoverableDays": 90
         }
       }
-<<<<<<< HEAD
-    },
-    {
-      "RequestUri": "https:\u002f\u002fdotnettestvault.vault.azure.net\u002fsecrets\u002f356061741?api-version=7.1-preview",
-      "RequestMethod": "DELETE",
-      "RequestHeaders": {
-        "Accept": "application\u002fjson",
-        "Authorization": "Sanitized",
-        "Content-Type": "application\u002fjson",
-        "Request-Id": "|429833e-4c61899ebaa789f5.",
-        "User-Agent": [
-          "azsdk-net-Security.KeyVault.Secrets\u002f4.0.0-dev.20190806.1\u002b549ac09c0c12d70f945de85b89974088680893d4",
-          "(.NET Core 4.6.27817.1-preview1; Microsoft Windows 10.0.18362 )"
-        ],
-        "x-ms-client-request-id": "129b4a5bd8c0c1514d4d341547be8d96",
-        "x-ms-return-client-request-id": "true"
-      },
-      "RequestBody": null,
-      "StatusCode": 200,
-      "ResponseHeaders": {
-        "Cache-Control": "no-cache",
-        "Content-Length": "348",
-        "Content-Type": "application\u002fjson; charset=utf-8",
-        "Date": "Tue, 06 Aug 2019 18:00:46 GMT",
-        "Expires": "-1",
-        "Pragma": "no-cache",
-        "Server": "Microsoft-IIS\u002f10.0",
-        "Strict-Transport-Security": "max-age=31536000;includeSubDomains",
-        "X-AspNet-Version": "4.0.30319",
-        "X-Content-Type-Options": "nosniff",
-        "x-ms-keyvault-network-info": "addr=131.107.160.97;act_addr_fam=InterNetwork;",
-        "x-ms-keyvault-region": "westus",
-        "x-ms-keyvault-service-version": "1.1.0.875",
-        "x-ms-request-id": "8438d369-e098-4eb2-9c30-fb3aace0ff3c",
-        "X-Powered-By": "ASP.NET"
-      },
-      "ResponseBody": {
-        "recoveryId": "https:\u002f\u002fdotnettestvault.vault.azure.net\u002fdeletedsecrets\u002f356061741",
-        "deletedDate": 1565114447,
-        "scheduledPurgeDate": 1572890447,
-        "id": "https:\u002f\u002fdotnettestvault.vault.azure.net\u002fsecrets\u002f356061741\u002f8e987e2cac3c4e65afb10a9bbabbba37",
-        "attributes": {
-          "enabled": true,
-          "created": 1565114446,
-          "updated": 1565114446,
-          "recoveryLevel": "Recoverable\u002bPurgeable"
-        }
-      }
-    },
-    {
-      "RequestUri": "https:\u002f\u002fdotnettestvault.vault.azure.net\u002fdeletedsecrets\u002f356061741?api-version=7.1-preview",
-      "RequestMethod": "DELETE",
-      "RequestHeaders": {
-        "Accept": "application\u002fjson",
-        "Authorization": "Sanitized",
-        "Content-Type": "application\u002fjson",
-        "Request-Id": "|4298344-4c61899ebaa789f5.",
-        "User-Agent": [
-          "azsdk-net-Security.KeyVault.Secrets\u002f4.0.0-dev.20190806.1\u002b549ac09c0c12d70f945de85b89974088680893d4",
-          "(.NET Core 4.6.27817.1-preview1; Microsoft Windows 10.0.18362 )"
-        ],
-        "x-ms-client-request-id": "86c01fcf6931c48419a4cf5f43de0305",
-        "x-ms-return-client-request-id": "true"
-      },
-      "RequestBody": null,
-      "StatusCode": 204,
-      "ResponseHeaders": {
-        "Cache-Control": "no-cache",
-        "Date": "Tue, 06 Aug 2019 18:01:06 GMT",
-        "Expires": "-1",
-        "Pragma": "no-cache",
-        "Server": "Microsoft-IIS\u002f10.0",
-        "Strict-Transport-Security": "max-age=31536000;includeSubDomains",
-        "X-AspNet-Version": "4.0.30319",
-        "X-Content-Type-Options": "nosniff",
-        "x-ms-keyvault-network-info": "addr=131.107.160.97;act_addr_fam=InterNetwork;",
-        "x-ms-keyvault-region": "westus",
-        "x-ms-keyvault-service-version": "1.1.0.875",
-        "x-ms-request-id": "88a35fde-b71d-46cd-89cc-88833b76efc3",
-        "X-Powered-By": "ASP.NET"
-      },
-      "ResponseBody": []
-=======
->>>>>>> 2d11c666
     }
   ],
   "Variables": {
