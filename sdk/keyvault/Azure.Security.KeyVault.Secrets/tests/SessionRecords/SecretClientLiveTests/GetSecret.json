--- conflicted
+++ resolved
@@ -1,24 +1,15 @@
 {
   "Entries": [
     {
-<<<<<<< HEAD
-      "RequestUri": "https:\u002f\u002fdotnettestvault.vault.azure.net\u002fsecrets\u002f227959232?api-version=7.1-preview",
-=======
       "RequestUri": "https://heathskv.vault.azure.net/secrets/227959232?api-version=7.1",
->>>>>>> 2d11c666
       "RequestMethod": "PUT",
       "RequestHeaders": {
         "Accept": "application/json",
         "Content-Type": "application/json",
         "traceparent": "00-b9e3f4087532e4428c56b9aa08c27ab7-523e0c81b973c042-00",
         "User-Agent": [
-<<<<<<< HEAD
-          "azsdk-net-Security.KeyVault.Secrets\u002f4.0.0-dev.20190806.1\u002b549ac09c0c12d70f945de85b89974088680893d4",
-          "(.NET Core 4.6.27817.1-preview1; Microsoft Windows 10.0.18362 )"
-=======
           "azsdk-net-Security.KeyVault.Secrets/4.1.0-dev.20200729.1",
           "(.NET Core 4.6.29017.01; Microsoft Windows 10.0.19041 )"
->>>>>>> 2d11c666
         ],
         "x-ms-client-request-id": "617380bea0fd1b10fc56511d2182c30a",
         "x-ms-return-client-request-id": "true"
@@ -50,11 +41,7 @@
       }
     },
     {
-<<<<<<< HEAD
-      "RequestUri": "https:\u002f\u002fdotnettestvault.vault.azure.net\u002fsecrets\u002f227959232?api-version=7.1-preview",
-=======
       "RequestUri": "https://heathskv.vault.azure.net/secrets/227959232?api-version=7.1",
->>>>>>> 2d11c666
       "RequestMethod": "PUT",
       "RequestHeaders": {
         "Accept": "application/json",
@@ -63,13 +50,8 @@
         "Content-Type": "application/json",
         "traceparent": "00-b9e3f4087532e4428c56b9aa08c27ab7-523e0c81b973c042-00",
         "User-Agent": [
-<<<<<<< HEAD
-          "azsdk-net-Security.KeyVault.Secrets\u002f4.0.0-dev.20190806.1\u002b549ac09c0c12d70f945de85b89974088680893d4",
-          "(.NET Core 4.6.27817.1-preview1; Microsoft Windows 10.0.18362 )"
-=======
           "azsdk-net-Security.KeyVault.Secrets/4.1.0-dev.20200729.1",
           "(.NET Core 4.6.29017.01; Microsoft Windows 10.0.19041 )"
->>>>>>> 2d11c666
         ],
         "x-ms-client-request-id": "617380bea0fd1b10fc56511d2182c30a",
         "x-ms-return-client-request-id": "true"
@@ -107,11 +89,7 @@
       }
     },
     {
-<<<<<<< HEAD
-      "RequestUri": "https:\u002f\u002fdotnettestvault.vault.azure.net\u002fsecrets\u002f227959232\u002f?api-version=7.1-preview",
-=======
       "RequestUri": "https://heathskv.vault.azure.net/secrets/227959232/?api-version=7.1",
->>>>>>> 2d11c666
       "RequestMethod": "GET",
       "RequestHeaders": {
         "Accept": "application/json",
@@ -119,13 +97,8 @@
         "Content-Type": "application/json",
         "traceparent": "00-5a3d4d24d7838b4b949c9773bc5d4332-b617a266b99ef945-00",
         "User-Agent": [
-<<<<<<< HEAD
-          "azsdk-net-Security.KeyVault.Secrets\u002f4.0.0-dev.20190806.1\u002b549ac09c0c12d70f945de85b89974088680893d4",
-          "(.NET Core 4.6.27817.1-preview1; Microsoft Windows 10.0.18362 )"
-=======
           "azsdk-net-Security.KeyVault.Secrets/4.1.0-dev.20200729.1",
           "(.NET Core 4.6.29017.01; Microsoft Windows 10.0.19041 )"
->>>>>>> 2d11c666
         ],
         "x-ms-client-request-id": "3a30498c23a2f82fc834a5514910b44e",
         "x-ms-return-client-request-id": "true"
@@ -159,90 +132,6 @@
           "recoverableDays": 90
         }
       }
-<<<<<<< HEAD
-    },
-    {
-      "RequestUri": "https:\u002f\u002fdotnettestvault.vault.azure.net\u002fsecrets\u002f227959232?api-version=7.1-preview",
-      "RequestMethod": "DELETE",
-      "RequestHeaders": {
-        "Accept": "application\u002fjson",
-        "Authorization": "Sanitized",
-        "Content-Type": "application\u002fjson",
-        "Request-Id": "|4298057-4c61899ebaa789f5.",
-        "User-Agent": [
-          "azsdk-net-Security.KeyVault.Secrets\u002f4.0.0-dev.20190806.1\u002b549ac09c0c12d70f945de85b89974088680893d4",
-          "(.NET Core 4.6.27817.1-preview1; Microsoft Windows 10.0.18362 )"
-        ],
-        "x-ms-client-request-id": "afe1f8df7cfd42f74a3a57a7ca32c78e",
-        "x-ms-return-client-request-id": "true"
-      },
-      "RequestBody": null,
-      "StatusCode": 200,
-      "ResponseHeaders": {
-        "Cache-Control": "no-cache",
-        "Content-Length": "348",
-        "Content-Type": "application\u002fjson; charset=utf-8",
-        "Date": "Tue, 06 Aug 2019 17:55:23 GMT",
-        "Expires": "-1",
-        "Pragma": "no-cache",
-        "Server": "Microsoft-IIS\u002f10.0",
-        "Strict-Transport-Security": "max-age=31536000;includeSubDomains",
-        "X-AspNet-Version": "4.0.30319",
-        "X-Content-Type-Options": "nosniff",
-        "x-ms-keyvault-network-info": "addr=131.107.160.97;act_addr_fam=InterNetwork;",
-        "x-ms-keyvault-region": "westus",
-        "x-ms-keyvault-service-version": "1.1.0.875",
-        "x-ms-request-id": "1c9a2399-5b6d-40cb-af34-ba88d4ee5265",
-        "X-Powered-By": "ASP.NET"
-      },
-      "ResponseBody": {
-        "recoveryId": "https:\u002f\u002fdotnettestvault.vault.azure.net\u002fdeletedsecrets\u002f227959232",
-        "deletedDate": 1565114123,
-        "scheduledPurgeDate": 1572890123,
-        "id": "https:\u002f\u002fdotnettestvault.vault.azure.net\u002fsecrets\u002f227959232\u002fc1a0cdde49514aba81571d72aa365386",
-        "attributes": {
-          "enabled": true,
-          "created": 1565114123,
-          "updated": 1565114123,
-          "recoveryLevel": "Recoverable\u002bPurgeable"
-        }
-      }
-    },
-    {
-      "RequestUri": "https:\u002f\u002fdotnettestvault.vault.azure.net\u002fdeletedsecrets\u002f227959232?api-version=7.1-preview",
-      "RequestMethod": "DELETE",
-      "RequestHeaders": {
-        "Accept": "application\u002fjson",
-        "Authorization": "Sanitized",
-        "Content-Type": "application\u002fjson",
-        "Request-Id": "|429805e-4c61899ebaa789f5.",
-        "User-Agent": [
-          "azsdk-net-Security.KeyVault.Secrets\u002f4.0.0-dev.20190806.1\u002b549ac09c0c12d70f945de85b89974088680893d4",
-          "(.NET Core 4.6.27817.1-preview1; Microsoft Windows 10.0.18362 )"
-        ],
-        "x-ms-client-request-id": "e135977664d38f9a21d1d1e15093bcb9",
-        "x-ms-return-client-request-id": "true"
-      },
-      "RequestBody": null,
-      "StatusCode": 204,
-      "ResponseHeaders": {
-        "Cache-Control": "no-cache",
-        "Date": "Tue, 06 Aug 2019 17:55:48 GMT",
-        "Expires": "-1",
-        "Pragma": "no-cache",
-        "Server": "Microsoft-IIS\u002f10.0",
-        "Strict-Transport-Security": "max-age=31536000;includeSubDomains",
-        "X-AspNet-Version": "4.0.30319",
-        "X-Content-Type-Options": "nosniff",
-        "x-ms-keyvault-network-info": "addr=131.107.160.97;act_addr_fam=InterNetwork;",
-        "x-ms-keyvault-region": "westus",
-        "x-ms-keyvault-service-version": "1.1.0.875",
-        "x-ms-request-id": "cd90fc7b-1cce-4dd7-9ea8-3829507427aa",
-        "X-Powered-By": "ASP.NET"
-      },
-      "ResponseBody": []
-=======
->>>>>>> 2d11c666
     }
   ],
   "Variables": {
