--- conflicted
+++ resolved
@@ -1,11 +1,7 @@
 {
   "Entries": [
     {
-<<<<<<< HEAD
-      "RequestUri": "https:\u002f\u002fdotnettestvault.vault.azure.net\u002fkeys\u002f971921203\u002fcreate?api-version=7.1-preview",
-=======
       "RequestUri": "https://heathskv.vault.azure.net/keys/971921203/create?api-version=7.1",
->>>>>>> 2d11c666
       "RequestMethod": "POST",
       "RequestHeaders": {
         "Accept": "application/json",
@@ -45,11 +41,7 @@
       }
     },
     {
-<<<<<<< HEAD
-      "RequestUri": "https:\u002f\u002fdotnettestvault.vault.azure.net\u002fkeys\u002f971921203\u002fcreate?api-version=7.1-preview",
-=======
       "RequestUri": "https://heathskv.vault.azure.net/keys/971921203/create?api-version=7.1",
->>>>>>> 2d11c666
       "RequestMethod": "POST",
       "RequestHeaders": {
         "Accept": "application/json",
@@ -109,11 +101,7 @@
       }
     },
     {
-<<<<<<< HEAD
-      "RequestUri": "https:\u002f\u002fdotnettestvault.vault.azure.net\u002fkeys\u002f971921203\u002f1dd7d40f4f3c4cc697664fec6fac980b\u002fsign?api-version=7.1-preview",
-=======
       "RequestUri": "https://heathskv.vault.azure.net/keys/971921203/2637d835f1c5440484ed8345cc06d057/sign?api-version=7.1",
->>>>>>> 2d11c666
       "RequestMethod": "POST",
       "RequestHeaders": {
         "Accept": "application/json",
@@ -155,11 +143,7 @@
       }
     },
     {
-<<<<<<< HEAD
-      "RequestUri": "https:\u002f\u002fdotnettestvault.vault.azure.net\u002fkeys\u002f971921203\u002f1dd7d40f4f3c4cc697664fec6fac980b\u002fsign?api-version=7.1-preview",
-=======
       "RequestUri": "https://heathskv.vault.azure.net/keys/971921203/2637d835f1c5440484ed8345cc06d057/sign?api-version=7.1",
->>>>>>> 2d11c666
       "RequestMethod": "POST",
       "RequestHeaders": {
         "Accept": "application/json",
@@ -201,11 +185,7 @@
       }
     },
     {
-<<<<<<< HEAD
-      "RequestUri": "https:\u002f\u002fdotnettestvault.vault.azure.net\u002fkeys\u002f971921203\u002f1dd7d40f4f3c4cc697664fec6fac980b\u002fverify?api-version=7.1-preview",
-=======
       "RequestUri": "https://heathskv.vault.azure.net/keys/971921203/2637d835f1c5440484ed8345cc06d057/verify?api-version=7.1",
->>>>>>> 2d11c666
       "RequestMethod": "POST",
       "RequestHeaders": {
         "Accept": "application/json",
@@ -247,11 +227,7 @@
       }
     },
     {
-<<<<<<< HEAD
-      "RequestUri": "https:\u002f\u002fdotnettestvault.vault.azure.net\u002fkeys\u002f971921203\u002f1dd7d40f4f3c4cc697664fec6fac980b\u002fverify?api-version=7.1-preview",
-=======
       "RequestUri": "https://heathskv.vault.azure.net/keys/971921203/2637d835f1c5440484ed8345cc06d057/verify?api-version=7.1",
->>>>>>> 2d11c666
       "RequestMethod": "POST",
       "RequestHeaders": {
         "Accept": "application/json",
@@ -291,103 +267,6 @@
       "ResponseBody": {
         "value": true
       }
-<<<<<<< HEAD
-    },
-    {
-      "RequestUri": "https:\u002f\u002fdotnettestvault.vault.azure.net\u002fkeys\u002f971921203?api-version=7.1-preview",
-      "RequestMethod": "DELETE",
-      "RequestHeaders": {
-        "Accept": "application\u002fjson",
-        "Authorization": "Sanitized",
-        "Content-Type": "application\u002fjson",
-        "Request-Id": "|410a2cee-4e9928bed5806db0.",
-        "User-Agent": [
-          "azsdk-net-Security.KeyVault.Keys\u002f4.0.0-dev.20190809.1\u002bbf6dc88715a5e5de7b8e16b8d21a6608ca39b3f0",
-          "(.NET Core 4.6.27817.01; Microsoft Windows 10.0.18362 )"
-        ],
-        "x-ms-client-request-id": "ef328df719932f836f2042e5aba07aba",
-        "x-ms-return-client-request-id": "true"
-      },
-      "RequestBody": null,
-      "StatusCode": 200,
-      "ResponseHeaders": {
-        "Cache-Control": "no-cache",
-        "Content-Length": "793",
-        "Content-Type": "application\u002fjson; charset=utf-8",
-        "Date": "Fri, 09 Aug 2019 09:43:04 GMT",
-        "Expires": "-1",
-        "Pragma": "no-cache",
-        "Server": "Microsoft-IIS\u002f10.0",
-        "Strict-Transport-Security": "max-age=31536000;includeSubDomains",
-        "X-AspNet-Version": "4.0.30319",
-        "X-Content-Type-Options": "nosniff",
-        "x-ms-keyvault-network-info": "addr=98.237.193.253;act_addr_fam=InterNetwork;",
-        "x-ms-keyvault-region": "westus",
-        "x-ms-keyvault-service-version": "1.1.0.875",
-        "x-ms-request-id": "02875b53-0230-4d5c-b232-43804709b618",
-        "X-Powered-By": "ASP.NET"
-      },
-      "ResponseBody": {
-        "recoveryId": "https:\u002f\u002fdotnettestvault.vault.azure.net\u002fdeletedkeys\u002f971921203",
-        "deletedDate": 1565343784,
-        "scheduledPurgeDate": 1573119784,
-        "key": {
-          "kid": "https:\u002f\u002fdotnettestvault.vault.azure.net\u002fkeys\u002f971921203\u002f1dd7d40f4f3c4cc697664fec6fac980b",
-          "kty": "RSA",
-          "key_ops": [
-            "encrypt",
-            "decrypt",
-            "sign",
-            "verify",
-            "wrapKey",
-            "unwrapKey"
-          ],
-          "n": "j4KQ8kik-NG3igBd1reQjxGnShRXB8-y6-m3xWu-cNdA29fyiunPRI31dx64oJrKltfQtic2kmi0jBm3Ggabogx8aHkQ7Ez1N2J-dh0-K6TInKn3qWyonsMUYPKtgh0s7zS6c2AW3WfQbUz8FXWVR1JVY7z22IvlrjqouZohRRQa_urVItVZ72kOJONkedc_40kiHrl5YtSK-OPIpOQmsLRh-wL_LJE4tnzvCOohper-CT-KwZPilCwlbFFjKAmdutaaLxo5gaxxnrmNC0AfD8EZs-82FKFQr3p_gUD0hgLiCcSybRYG9LfFul8pyHs9CVxO4EWjgvSXWXsc-KpH5w",
-          "e": "AQAB"
-        },
-        "attributes": {
-          "enabled": true,
-          "created": 1565343783,
-          "updated": 1565343783,
-          "recoveryLevel": "Recoverable\u002bPurgeable"
-        }
-      }
-    },
-    {
-      "RequestUri": "https:\u002f\u002fdotnettestvault.vault.azure.net\u002fdeletedkeys\u002f971921203?api-version=7.1-preview",
-      "RequestMethod": "DELETE",
-      "RequestHeaders": {
-        "Accept": "application\u002fjson",
-        "Authorization": "Sanitized",
-        "Content-Type": "application\u002fjson",
-        "Request-Id": "|410a2cf2-4e9928bed5806db0.",
-        "User-Agent": [
-          "azsdk-net-Security.KeyVault.Keys\u002f4.0.0-dev.20190809.1\u002bbf6dc88715a5e5de7b8e16b8d21a6608ca39b3f0",
-          "(.NET Core 4.6.27817.01; Microsoft Windows 10.0.18362 )"
-        ],
-        "x-ms-client-request-id": "adb811296f79d895ff4a9ed36f4f7f9b",
-        "x-ms-return-client-request-id": "true"
-      },
-      "RequestBody": null,
-      "StatusCode": 204,
-      "ResponseHeaders": {
-        "Cache-Control": "no-cache",
-        "Date": "Fri, 09 Aug 2019 09:43:15 GMT",
-        "Expires": "-1",
-        "Pragma": "no-cache",
-        "Server": "Microsoft-IIS\u002f10.0",
-        "Strict-Transport-Security": "max-age=31536000;includeSubDomains",
-        "X-AspNet-Version": "4.0.30319",
-        "X-Content-Type-Options": "nosniff",
-        "x-ms-keyvault-network-info": "addr=98.237.193.253;act_addr_fam=InterNetwork;",
-        "x-ms-keyvault-region": "westus",
-        "x-ms-keyvault-service-version": "1.1.0.875",
-        "x-ms-request-id": "045d4d37-9361-4867-be36-fbe0d8a47ded",
-        "X-Powered-By": "ASP.NET"
-      },
-      "ResponseBody": []
-=======
->>>>>>> 2d11c666
     }
   ],
   "Variables": {
