{
  "Entries": [
    {
<<<<<<< HEAD
      "RequestUri": "https:\u002f\u002fdotnettestvault.vault.azure.net\u002fkeys\u002f1397024417\u002fcreate?api-version=7.1-preview",
=======
      "RequestUri": "https://heathskv.vault.azure.net/keys/1397024417/create?api-version=7.1",
>>>>>>> 2d11c666
      "RequestMethod": "POST",
      "RequestHeaders": {
        "Accept": "application/json",
        "Content-Type": "application/json",
        "traceparent": "00-78e9e60293582140ae6bf6ea6e9af6bd-57a953f3e50e5344-00",
        "User-Agent": [
          "azsdk-net-Security.KeyVault.Keys/4.1.0-dev.20200729.1",
          "(.NET Core 4.6.29017.01; Microsoft Windows 10.0.19041 )"
        ],
        "x-ms-client-request-id": "b0d0a11d28693d2e96bff8ad3e3149ca",
        "x-ms-return-client-request-id": "true"
      },
      "RequestBody": null,
      "StatusCode": 401,
      "ResponseHeaders": {
        "Cache-Control": "no-cache",
        "Content-Length": "87",
        "Content-Type": "application/json; charset=utf-8",
        "Date": "Wed, 29 Jul 2020 22:45:25 GMT",
        "Expires": "-1",
        "Pragma": "no-cache",
        "Strict-Transport-Security": "max-age=31536000;includeSubDomains",
        "WWW-Authenticate": "Bearer authorization=\u0022https://login.windows.net/72f988bf-86f1-41af-91ab-2d7cd011db47\u0022, resource=\u0022https://vault.azure.net\u0022",
        "X-AspNet-Version": "4.0.30319",
        "X-Content-Type-Options": "nosniff",
        "x-ms-keyvault-network-info": "conn_type=Ipv4;addr=67.171.12.239;act_addr_fam=InterNetwork;",
        "x-ms-keyvault-region": "westus2",
        "x-ms-keyvault-service-version": "1.1.10.0",
        "x-ms-request-id": "7e9daa31-44f9-4b44-bc05-6c2624902a2e",
        "X-Powered-By": "ASP.NET"
      },
      "ResponseBody": {
        "error": {
          "code": "Unauthorized",
          "message": "Request is missing a Bearer or PoP token."
        }
      }
    },
    {
<<<<<<< HEAD
      "RequestUri": "https:\u002f\u002fdotnettestvault.vault.azure.net\u002fkeys\u002f1397024417\u002fcreate?api-version=7.1-preview",
=======
      "RequestUri": "https://heathskv.vault.azure.net/keys/1397024417/create?api-version=7.1",
>>>>>>> 2d11c666
      "RequestMethod": "POST",
      "RequestHeaders": {
        "Accept": "application/json",
        "Authorization": "Sanitized",
        "Content-Length": "13",
        "Content-Type": "application/json",
        "traceparent": "00-78e9e60293582140ae6bf6ea6e9af6bd-57a953f3e50e5344-00",
        "User-Agent": [
          "azsdk-net-Security.KeyVault.Keys/4.1.0-dev.20200729.1",
          "(.NET Core 4.6.29017.01; Microsoft Windows 10.0.19041 )"
        ],
        "x-ms-client-request-id": "b0d0a11d28693d2e96bff8ad3e3149ca",
        "x-ms-return-client-request-id": "true"
      },
      "RequestBody": {
        "kty": "RSA"
      },
      "StatusCode": 200,
      "ResponseHeaders": {
        "Cache-Control": "no-cache",
        "Content-Length": "674",
        "Content-Type": "application/json; charset=utf-8",
        "Date": "Wed, 29 Jul 2020 22:45:25 GMT",
        "Expires": "-1",
        "Pragma": "no-cache",
        "Strict-Transport-Security": "max-age=31536000;includeSubDomains",
        "X-AspNet-Version": "4.0.30319",
        "X-Content-Type-Options": "nosniff",
        "x-ms-keyvault-network-info": "conn_type=Ipv4;addr=67.171.12.239;act_addr_fam=InterNetwork;",
        "x-ms-keyvault-region": "westus2",
        "x-ms-keyvault-service-version": "1.1.10.0",
        "x-ms-request-id": "860232c8-edbb-49b8-863c-8a2294678599",
        "X-Powered-By": "ASP.NET"
      },
      "ResponseBody": {
        "key": {
          "kid": "https://heathskv.vault.azure.net/keys/1397024417/c3c471c9dc9841d88fcfb9d70b6ca16e",
          "kty": "RSA",
          "key_ops": [
            "encrypt",
            "decrypt",
            "sign",
            "verify",
            "wrapKey",
            "unwrapKey"
          ],
          "n": "oAi03slpnzsrTJNvG5MaqYJDsPyrYd_Rw6bPh6NbA8YPpshxWBhQYjMJ0tV5a6M6umelxeMNy3diyEbtty9I1JgJdLggYKxT6iDkyQbbn4bPKurAZ7DW4hiFyM5teezuvwKuHlBIrgRZ1Y3dl7k3nJxq8-mikmmgH37YsvASeLpoOLUgRWLhPN0Nv_z4XsxGrYfx6SD0ZAMgq0sapAS4QO9rFrSWuMIwbeb76a9B5j8JMKH9WThswk_Ftc_2_aXkf6Ll42nE7dPp6w4QVPrZBZwrtpJx-MbjKZUrXCwluhQ3IfxGrh0VEBOHZ2LT83W_RdPkb3B1Yt8UjLhi7887vQ",
          "e": "AQAB"
        },
        "attributes": {
          "enabled": true,
          "created": 1596062725,
          "updated": 1596062725,
          "recoveryLevel": "Recoverable\u002BPurgeable",
          "recoverableDays": 90
        }
      }
    },
    {
<<<<<<< HEAD
      "RequestUri": "https:\u002f\u002fdotnettestvault.vault.azure.net\u002fkeys\u002f1397024417\u002f50240d32ec0045e89f2c408212a043a2\u002fwrapKey?api-version=7.1-preview",
=======
      "RequestUri": "https://heathskv.vault.azure.net/keys/1397024417/c3c471c9dc9841d88fcfb9d70b6ca16e/wrapKey?api-version=7.1",
>>>>>>> 2d11c666
      "RequestMethod": "POST",
      "RequestHeaders": {
        "Accept": "application/json",
        "Authorization": "Sanitized",
        "Content-Length": "72",
        "Content-Type": "application/json",
        "traceparent": "00-390772ae3ebd49478afb5a84370b6dae-017f05e641a78a48-00",
        "User-Agent": [
          "azsdk-net-Security.KeyVault.Keys/4.1.0-dev.20200729.1",
          "(.NET Core 4.6.29017.01; Microsoft Windows 10.0.19041 )"
        ],
        "x-ms-client-request-id": "a246458963d1336763dba27f601ee52d",
        "x-ms-return-client-request-id": "true"
      },
      "RequestBody": {
        "alg": "RSA-OAEP",
        "value": "UQgWpjnqPvUN6scPWGgh_TkA2i0NZUzYhuQ8Wg6BhH4"
      },
      "StatusCode": 200,
      "ResponseHeaders": {
        "Cache-Control": "no-cache",
        "Content-Length": "444",
        "Content-Type": "application/json; charset=utf-8",
        "Date": "Wed, 29 Jul 2020 22:45:25 GMT",
        "Expires": "-1",
        "Pragma": "no-cache",
        "Strict-Transport-Security": "max-age=31536000;includeSubDomains",
        "X-AspNet-Version": "4.0.30319",
        "X-Content-Type-Options": "nosniff",
        "x-ms-keyvault-network-info": "conn_type=Ipv4;addr=67.171.12.239;act_addr_fam=InterNetwork;",
        "x-ms-keyvault-region": "westus2",
        "x-ms-keyvault-service-version": "1.1.10.0",
        "x-ms-request-id": "5c2078d2-2e22-463b-b050-721aa99cb96e",
        "X-Powered-By": "ASP.NET"
      },
      "ResponseBody": {
        "kid": "https://heathskv.vault.azure.net/keys/1397024417/c3c471c9dc9841d88fcfb9d70b6ca16e",
        "value": "mkanM1Q5dlhSYIFzF-MJVJMBJNTGrLDZOSWkiqe7t4yDpr84jYwGgjIsamnd7CYD5HXHI5EbSenAOJwM7b8oTzXCBwN1eAn7U7p-lg6Q4RcSeSfsp4m5ARK2KfZmCKiSb0raqOe_6XGVrLgE8T361AfSol85Mli6eVR-so9yFhAn6Zv8N2JkR-MHmDwcsAZcfB0h5DO9kO1TDGXU0aNbmkd8OAxan7xDKs8EalZkA4Da9dutWg8rlM1C5RRKzNPIW7EoDcI1Xnqx5v2I7P_J4YKb_Imo6l379zNVzNbhiepoVXYr28VBbVyss5Q29Aqk76rAa4ivYwDSMayPDcJ8Sg"
      }
    },
    {
<<<<<<< HEAD
      "RequestUri": "https:\u002f\u002fdotnettestvault.vault.azure.net\u002fkeys\u002f1397024417\u002f50240d32ec0045e89f2c408212a043a2\u002funwrapKey?api-version=7.1-preview",
=======
      "RequestUri": "https://heathskv.vault.azure.net/keys/1397024417/c3c471c9dc9841d88fcfb9d70b6ca16e/unwrapKey?api-version=7.1",
>>>>>>> 2d11c666
      "RequestMethod": "POST",
      "RequestHeaders": {
        "Accept": "application/json",
        "Authorization": "Sanitized",
        "Content-Length": "371",
        "Content-Type": "application/json",
        "traceparent": "00-df8201afb88ce74b81c0faf060009e2b-c01835f7c297464e-00",
        "User-Agent": [
          "azsdk-net-Security.KeyVault.Keys/4.1.0-dev.20200729.1",
          "(.NET Core 4.6.29017.01; Microsoft Windows 10.0.19041 )"
        ],
        "x-ms-client-request-id": "3d74fb9e1b57ecbdbc3d1f54ade3e68c",
        "x-ms-return-client-request-id": "true"
      },
      "RequestBody": {
        "alg": "RSA-OAEP",
        "value": "mkanM1Q5dlhSYIFzF-MJVJMBJNTGrLDZOSWkiqe7t4yDpr84jYwGgjIsamnd7CYD5HXHI5EbSenAOJwM7b8oTzXCBwN1eAn7U7p-lg6Q4RcSeSfsp4m5ARK2KfZmCKiSb0raqOe_6XGVrLgE8T361AfSol85Mli6eVR-so9yFhAn6Zv8N2JkR-MHmDwcsAZcfB0h5DO9kO1TDGXU0aNbmkd8OAxan7xDKs8EalZkA4Da9dutWg8rlM1C5RRKzNPIW7EoDcI1Xnqx5v2I7P_J4YKb_Imo6l379zNVzNbhiepoVXYr28VBbVyss5Q29Aqk76rAa4ivYwDSMayPDcJ8Sg"
      },
      "StatusCode": 200,
      "ResponseHeaders": {
        "Cache-Control": "no-cache",
        "Content-Length": "145",
        "Content-Type": "application/json; charset=utf-8",
        "Date": "Wed, 29 Jul 2020 22:45:25 GMT",
        "Expires": "-1",
        "Pragma": "no-cache",
        "Strict-Transport-Security": "max-age=31536000;includeSubDomains",
        "X-AspNet-Version": "4.0.30319",
        "X-Content-Type-Options": "nosniff",
        "x-ms-keyvault-network-info": "conn_type=Ipv4;addr=67.171.12.239;act_addr_fam=InterNetwork;",
        "x-ms-keyvault-region": "westus2",
        "x-ms-keyvault-service-version": "1.1.10.0",
        "x-ms-request-id": "5d48df5e-e76a-4c96-824d-9e1391add7fb",
        "X-Powered-By": "ASP.NET"
      },
      "ResponseBody": {
        "kid": "https://heathskv.vault.azure.net/keys/1397024417/c3c471c9dc9841d88fcfb9d70b6ca16e",
        "value": "UQgWpjnqPvUN6scPWGgh_TkA2i0NZUzYhuQ8Wg6BhH4"
      }
<<<<<<< HEAD
    },
    {
      "RequestUri": "https:\u002f\u002fdotnettestvault.vault.azure.net\u002fkeys\u002f1397024417?api-version=7.1-preview",
      "RequestMethod": "DELETE",
      "RequestHeaders": {
        "Accept": "application\u002fjson",
        "Authorization": "Sanitized",
        "Content-Type": "application\u002fjson",
        "Request-Id": "|410a2e57-4e9928bed5806db0.",
        "User-Agent": [
          "azsdk-net-Security.KeyVault.Keys\u002f4.0.0-dev.20190809.1\u002bbf6dc88715a5e5de7b8e16b8d21a6608ca39b3f0",
          "(.NET Core 4.6.27817.01; Microsoft Windows 10.0.18362 )"
        ],
        "x-ms-client-request-id": "128549667f22d52c98a6c931c2cd7868",
        "x-ms-return-client-request-id": "true"
      },
      "RequestBody": null,
      "StatusCode": 200,
      "ResponseHeaders": {
        "Cache-Control": "no-cache",
        "Content-Length": "795",
        "Content-Type": "application\u002fjson; charset=utf-8",
        "Date": "Fri, 09 Aug 2019 09:51:54 GMT",
        "Expires": "-1",
        "Pragma": "no-cache",
        "Server": "Microsoft-IIS\u002f10.0",
        "Strict-Transport-Security": "max-age=31536000;includeSubDomains",
        "X-AspNet-Version": "4.0.30319",
        "X-Content-Type-Options": "nosniff",
        "x-ms-keyvault-network-info": "addr=98.237.193.253;act_addr_fam=InterNetwork;",
        "x-ms-keyvault-region": "westus",
        "x-ms-keyvault-service-version": "1.1.0.875",
        "x-ms-request-id": "996cf761-f496-4e6f-899e-5af4bc1ded14",
        "X-Powered-By": "ASP.NET"
      },
      "ResponseBody": {
        "recoveryId": "https:\u002f\u002fdotnettestvault.vault.azure.net\u002fdeletedkeys\u002f1397024417",
        "deletedDate": 1565344315,
        "scheduledPurgeDate": 1573120315,
        "key": {
          "kid": "https:\u002f\u002fdotnettestvault.vault.azure.net\u002fkeys\u002f1397024417\u002f50240d32ec0045e89f2c408212a043a2",
          "kty": "RSA",
          "key_ops": [
            "encrypt",
            "decrypt",
            "sign",
            "verify",
            "wrapKey",
            "unwrapKey"
          ],
          "n": "sm3HlabaPa8gErTdnUKhfWWckLCc9XLndwao8FErUskMUk2X6G-JW2gMDPlUfVMyXyJQsQ10E3kssN5b7Xo-V0QkLghRc3ToDLwmwN75iWeietI96DUaukx2hKHsLtATFcrjyBNWkz2SJFYjZRAznLy4VVPYklI5By-Nd7JCewcTTG2zVW1hysp0TD20TfN_zscHSq0a060chgkgQUkqrK78F811lKT8wkoTYCRnmgDKDxCitlIG8ONfU3DZxtRhf3kqYL-lMv_9X7BSoakVkG0FgVjScpXQaaeKCS8CCwzBmqgB_5FaYtUiVb4OU1wP6020TOxdUc7rzEYxiV8geQ",
          "e": "AQAB"
        },
        "attributes": {
          "enabled": true,
          "created": 1565344314,
          "updated": 1565344314,
          "recoveryLevel": "Recoverable\u002bPurgeable"
        }
      }
    },
    {
      "RequestUri": "https:\u002f\u002fdotnettestvault.vault.azure.net\u002fdeletedkeys\u002f1397024417?api-version=7.1-preview",
      "RequestMethod": "DELETE",
      "RequestHeaders": {
        "Accept": "application\u002fjson",
        "Authorization": "Sanitized",
        "Content-Type": "application\u002fjson",
        "Request-Id": "|410a2e5c-4e9928bed5806db0.",
        "User-Agent": [
          "azsdk-net-Security.KeyVault.Keys\u002f4.0.0-dev.20190809.1\u002bbf6dc88715a5e5de7b8e16b8d21a6608ca39b3f0",
          "(.NET Core 4.6.27817.01; Microsoft Windows 10.0.18362 )"
        ],
        "x-ms-client-request-id": "8ccef630e6be205897f9f58048438636",
        "x-ms-return-client-request-id": "true"
      },
      "RequestBody": null,
      "StatusCode": 204,
      "ResponseHeaders": {
        "Cache-Control": "no-cache",
        "Date": "Fri, 09 Aug 2019 09:52:10 GMT",
        "Expires": "-1",
        "Pragma": "no-cache",
        "Server": "Microsoft-IIS\u002f10.0",
        "Strict-Transport-Security": "max-age=31536000;includeSubDomains",
        "X-AspNet-Version": "4.0.30319",
        "X-Content-Type-Options": "nosniff",
        "x-ms-keyvault-network-info": "addr=98.237.193.253;act_addr_fam=InterNetwork;",
        "x-ms-keyvault-region": "westus",
        "x-ms-keyvault-service-version": "1.1.0.875",
        "x-ms-request-id": "2be81d1c-f081-4f36-8d8b-88f835a7994b",
        "X-Powered-By": "ASP.NET"
      },
      "ResponseBody": []
=======
>>>>>>> 2d11c666
    }
  ],
  "Variables": {
    "AZURE_KEYVAULT_URL": "https://heathskv.vault.azure.net",
    "RandomSeed": "1921457758"
  }
}<|MERGE_RESOLUTION|>--- conflicted
+++ resolved
@@ -1,11 +1,7 @@
 {
   "Entries": [
     {
-<<<<<<< HEAD
-      "RequestUri": "https:\u002f\u002fdotnettestvault.vault.azure.net\u002fkeys\u002f1397024417\u002fcreate?api-version=7.1-preview",
-=======
       "RequestUri": "https://heathskv.vault.azure.net/keys/1397024417/create?api-version=7.1",
->>>>>>> 2d11c666
       "RequestMethod": "POST",
       "RequestHeaders": {
         "Accept": "application/json",
@@ -45,11 +41,7 @@
       }
     },
     {
-<<<<<<< HEAD
-      "RequestUri": "https:\u002f\u002fdotnettestvault.vault.azure.net\u002fkeys\u002f1397024417\u002fcreate?api-version=7.1-preview",
-=======
       "RequestUri": "https://heathskv.vault.azure.net/keys/1397024417/create?api-version=7.1",
->>>>>>> 2d11c666
       "RequestMethod": "POST",
       "RequestHeaders": {
         "Accept": "application/json",
@@ -109,11 +101,7 @@
       }
     },
     {
-<<<<<<< HEAD
-      "RequestUri": "https:\u002f\u002fdotnettestvault.vault.azure.net\u002fkeys\u002f1397024417\u002f50240d32ec0045e89f2c408212a043a2\u002fwrapKey?api-version=7.1-preview",
-=======
       "RequestUri": "https://heathskv.vault.azure.net/keys/1397024417/c3c471c9dc9841d88fcfb9d70b6ca16e/wrapKey?api-version=7.1",
->>>>>>> 2d11c666
       "RequestMethod": "POST",
       "RequestHeaders": {
         "Accept": "application/json",
@@ -155,11 +143,7 @@
       }
     },
     {
-<<<<<<< HEAD
-      "RequestUri": "https:\u002f\u002fdotnettestvault.vault.azure.net\u002fkeys\u002f1397024417\u002f50240d32ec0045e89f2c408212a043a2\u002funwrapKey?api-version=7.1-preview",
-=======
       "RequestUri": "https://heathskv.vault.azure.net/keys/1397024417/c3c471c9dc9841d88fcfb9d70b6ca16e/unwrapKey?api-version=7.1",
->>>>>>> 2d11c666
       "RequestMethod": "POST",
       "RequestHeaders": {
         "Accept": "application/json",
@@ -199,103 +183,6 @@
         "kid": "https://heathskv.vault.azure.net/keys/1397024417/c3c471c9dc9841d88fcfb9d70b6ca16e",
         "value": "UQgWpjnqPvUN6scPWGgh_TkA2i0NZUzYhuQ8Wg6BhH4"
       }
-<<<<<<< HEAD
-    },
-    {
-      "RequestUri": "https:\u002f\u002fdotnettestvault.vault.azure.net\u002fkeys\u002f1397024417?api-version=7.1-preview",
-      "RequestMethod": "DELETE",
-      "RequestHeaders": {
-        "Accept": "application\u002fjson",
-        "Authorization": "Sanitized",
-        "Content-Type": "application\u002fjson",
-        "Request-Id": "|410a2e57-4e9928bed5806db0.",
-        "User-Agent": [
-          "azsdk-net-Security.KeyVault.Keys\u002f4.0.0-dev.20190809.1\u002bbf6dc88715a5e5de7b8e16b8d21a6608ca39b3f0",
-          "(.NET Core 4.6.27817.01; Microsoft Windows 10.0.18362 )"
-        ],
-        "x-ms-client-request-id": "128549667f22d52c98a6c931c2cd7868",
-        "x-ms-return-client-request-id": "true"
-      },
-      "RequestBody": null,
-      "StatusCode": 200,
-      "ResponseHeaders": {
-        "Cache-Control": "no-cache",
-        "Content-Length": "795",
-        "Content-Type": "application\u002fjson; charset=utf-8",
-        "Date": "Fri, 09 Aug 2019 09:51:54 GMT",
-        "Expires": "-1",
-        "Pragma": "no-cache",
-        "Server": "Microsoft-IIS\u002f10.0",
-        "Strict-Transport-Security": "max-age=31536000;includeSubDomains",
-        "X-AspNet-Version": "4.0.30319",
-        "X-Content-Type-Options": "nosniff",
-        "x-ms-keyvault-network-info": "addr=98.237.193.253;act_addr_fam=InterNetwork;",
-        "x-ms-keyvault-region": "westus",
-        "x-ms-keyvault-service-version": "1.1.0.875",
-        "x-ms-request-id": "996cf761-f496-4e6f-899e-5af4bc1ded14",
-        "X-Powered-By": "ASP.NET"
-      },
-      "ResponseBody": {
-        "recoveryId": "https:\u002f\u002fdotnettestvault.vault.azure.net\u002fdeletedkeys\u002f1397024417",
-        "deletedDate": 1565344315,
-        "scheduledPurgeDate": 1573120315,
-        "key": {
-          "kid": "https:\u002f\u002fdotnettestvault.vault.azure.net\u002fkeys\u002f1397024417\u002f50240d32ec0045e89f2c408212a043a2",
-          "kty": "RSA",
-          "key_ops": [
-            "encrypt",
-            "decrypt",
-            "sign",
-            "verify",
-            "wrapKey",
-            "unwrapKey"
-          ],
-          "n": "sm3HlabaPa8gErTdnUKhfWWckLCc9XLndwao8FErUskMUk2X6G-JW2gMDPlUfVMyXyJQsQ10E3kssN5b7Xo-V0QkLghRc3ToDLwmwN75iWeietI96DUaukx2hKHsLtATFcrjyBNWkz2SJFYjZRAznLy4VVPYklI5By-Nd7JCewcTTG2zVW1hysp0TD20TfN_zscHSq0a060chgkgQUkqrK78F811lKT8wkoTYCRnmgDKDxCitlIG8ONfU3DZxtRhf3kqYL-lMv_9X7BSoakVkG0FgVjScpXQaaeKCS8CCwzBmqgB_5FaYtUiVb4OU1wP6020TOxdUc7rzEYxiV8geQ",
-          "e": "AQAB"
-        },
-        "attributes": {
-          "enabled": true,
-          "created": 1565344314,
-          "updated": 1565344314,
-          "recoveryLevel": "Recoverable\u002bPurgeable"
-        }
-      }
-    },
-    {
-      "RequestUri": "https:\u002f\u002fdotnettestvault.vault.azure.net\u002fdeletedkeys\u002f1397024417?api-version=7.1-preview",
-      "RequestMethod": "DELETE",
-      "RequestHeaders": {
-        "Accept": "application\u002fjson",
-        "Authorization": "Sanitized",
-        "Content-Type": "application\u002fjson",
-        "Request-Id": "|410a2e5c-4e9928bed5806db0.",
-        "User-Agent": [
-          "azsdk-net-Security.KeyVault.Keys\u002f4.0.0-dev.20190809.1\u002bbf6dc88715a5e5de7b8e16b8d21a6608ca39b3f0",
-          "(.NET Core 4.6.27817.01; Microsoft Windows 10.0.18362 )"
-        ],
-        "x-ms-client-request-id": "8ccef630e6be205897f9f58048438636",
-        "x-ms-return-client-request-id": "true"
-      },
-      "RequestBody": null,
-      "StatusCode": 204,
-      "ResponseHeaders": {
-        "Cache-Control": "no-cache",
-        "Date": "Fri, 09 Aug 2019 09:52:10 GMT",
-        "Expires": "-1",
-        "Pragma": "no-cache",
-        "Server": "Microsoft-IIS\u002f10.0",
-        "Strict-Transport-Security": "max-age=31536000;includeSubDomains",
-        "X-AspNet-Version": "4.0.30319",
-        "X-Content-Type-Options": "nosniff",
-        "x-ms-keyvault-network-info": "addr=98.237.193.253;act_addr_fam=InterNetwork;",
-        "x-ms-keyvault-region": "westus",
-        "x-ms-keyvault-service-version": "1.1.0.875",
-        "x-ms-request-id": "2be81d1c-f081-4f36-8d8b-88f835a7994b",
-        "X-Powered-By": "ASP.NET"
-      },
-      "ResponseBody": []
-=======
->>>>>>> 2d11c666
     }
   ],
   "Variables": {
