{
  "Entries": [
    {
<<<<<<< HEAD
      "RequestUri": "https:\u002f\u002fdotnettestvault.vault.azure.net\u002fkeys\u002f184900868\u002fcreate?api-version=7.1-preview",
=======
      "RequestUri": "https://heathskv.vault.azure.net/keys/184900868/create?api-version=7.1",
>>>>>>> 2d11c666
      "RequestMethod": "POST",
      "RequestHeaders": {
        "Accept": "application/json",
        "Content-Type": "application/json",
        "traceparent": "00-d111b40be49503468733680f043a6b7e-c1a0525d06f0b24c-00",
        "User-Agent": [
          "azsdk-net-Security.KeyVault.Keys/4.1.0-dev.20200729.1",
          "(.NET Core 4.6.29017.01; Microsoft Windows 10.0.19041 )"
        ],
        "x-ms-client-request-id": "b695e69602d035ae98a0d372fad4bdab",
        "x-ms-return-client-request-id": "true"
      },
      "RequestBody": null,
      "StatusCode": 401,
      "ResponseHeaders": {
        "Cache-Control": "no-cache",
        "Content-Length": "87",
        "Content-Type": "application/json; charset=utf-8",
        "Date": "Wed, 29 Jul 2020 22:43:41 GMT",
        "Expires": "-1",
        "Pragma": "no-cache",
        "Strict-Transport-Security": "max-age=31536000;includeSubDomains",
        "WWW-Authenticate": "Bearer authorization=\u0022https://login.windows.net/72f988bf-86f1-41af-91ab-2d7cd011db47\u0022, resource=\u0022https://vault.azure.net\u0022",
        "X-AspNet-Version": "4.0.30319",
        "X-Content-Type-Options": "nosniff",
        "x-ms-keyvault-network-info": "conn_type=Ipv4;addr=67.171.12.239;act_addr_fam=InterNetwork;",
        "x-ms-keyvault-region": "westus2",
        "x-ms-keyvault-service-version": "1.1.10.0",
        "x-ms-request-id": "c7fd2c62-1b33-48a9-9fc2-b104b2b4905b",
        "X-Powered-By": "ASP.NET"
      },
      "ResponseBody": {
        "error": {
          "code": "Unauthorized",
          "message": "Request is missing a Bearer or PoP token."
        }
      }
    },
    {
<<<<<<< HEAD
      "RequestUri": "https:\u002f\u002fdotnettestvault.vault.azure.net\u002fkeys\u002f184900868\u002fcreate?api-version=7.1-preview",
=======
      "RequestUri": "https://heathskv.vault.azure.net/keys/184900868/create?api-version=7.1",
>>>>>>> 2d11c666
      "RequestMethod": "POST",
      "RequestHeaders": {
        "Accept": "application/json",
        "Authorization": "Sanitized",
        "Content-Length": "13",
        "Content-Type": "application/json",
        "traceparent": "00-d111b40be49503468733680f043a6b7e-c1a0525d06f0b24c-00",
        "User-Agent": [
          "azsdk-net-Security.KeyVault.Keys/4.1.0-dev.20200729.1",
          "(.NET Core 4.6.29017.01; Microsoft Windows 10.0.19041 )"
        ],
        "x-ms-client-request-id": "b695e69602d035ae98a0d372fad4bdab",
        "x-ms-return-client-request-id": "true"
      },
      "RequestBody": {
        "kty": "RSA"
      },
      "StatusCode": 200,
      "ResponseHeaders": {
        "Cache-Control": "no-cache",
        "Content-Length": "673",
        "Content-Type": "application/json; charset=utf-8",
        "Date": "Wed, 29 Jul 2020 22:43:41 GMT",
        "Expires": "-1",
        "Pragma": "no-cache",
        "Strict-Transport-Security": "max-age=31536000;includeSubDomains",
        "X-AspNet-Version": "4.0.30319",
        "X-Content-Type-Options": "nosniff",
        "x-ms-keyvault-network-info": "conn_type=Ipv4;addr=67.171.12.239;act_addr_fam=InterNetwork;",
        "x-ms-keyvault-region": "westus2",
        "x-ms-keyvault-service-version": "1.1.10.0",
        "x-ms-request-id": "5a3c3910-2c70-4232-b6c2-fc8e849baf90",
        "X-Powered-By": "ASP.NET"
      },
      "ResponseBody": {
        "key": {
          "kid": "https://heathskv.vault.azure.net/keys/184900868/deef2d7db7144c65a1a2ca82c0817dba",
          "kty": "RSA",
          "key_ops": [
            "encrypt",
            "decrypt",
            "sign",
            "verify",
            "wrapKey",
            "unwrapKey"
          ],
          "n": "02bK_flbk9I316xBWFglr6vfPcC_5dwJVvi1FEyYE_sQ8a8a8AGS1y5d0nByQg56raT9fuXgytt0XlLSBbcW4tWNjWyJZE87pMTxPtoZW8xa0DtAEufjvcIfy8Ne1fpR1II2sV9xqoy-MOnnrzlfeA9M-XK_nET6ogupOlcySIylDM8HDXUTJuBD9AebCT_L8QgQHKMTmuaFanfDgzfC0lzsoJIbVSqa2n9lZHIiSAHd98vwB-D3OF-mODxtybuAKNiBQnfFxaUje-VE5QVVuX1hVDP2GgEtbeVDkuHRmycOZG-CtflrfE2Y0KZwtaUw1mPcEuH--GwnxpDB7oNLfw",
          "e": "AQAB"
        },
        "attributes": {
          "enabled": true,
          "created": 1596062621,
          "updated": 1596062621,
          "recoveryLevel": "Recoverable\u002BPurgeable",
          "recoverableDays": 90
        }
      }
    },
    {
<<<<<<< HEAD
      "RequestUri": "https:\u002f\u002fdotnettestvault.vault.azure.net\u002fkeys\u002f184900868\u002fe77d5c536b254f5b90c78d1bf4b00481\u002fwrapKey?api-version=7.1-preview",
=======
      "RequestUri": "https://heathskv.vault.azure.net/keys/184900868/deef2d7db7144c65a1a2ca82c0817dba/wrapKey?api-version=7.1",
>>>>>>> 2d11c666
      "RequestMethod": "POST",
      "RequestHeaders": {
        "Accept": "application/json",
        "Authorization": "Sanitized",
        "Content-Length": "70",
        "Content-Type": "application/json",
        "traceparent": "00-4045014614a0aa44b24385161b9ebc31-d3821a9b9e9fb347-00",
        "User-Agent": [
          "azsdk-net-Security.KeyVault.Keys/4.1.0-dev.20200729.1",
          "(.NET Core 4.6.29017.01; Microsoft Windows 10.0.19041 )"
        ],
        "x-ms-client-request-id": "9462ab4567293ded1a69cea5a396e523",
        "x-ms-return-client-request-id": "true"
      },
      "RequestBody": {
        "alg": "RSA1_5",
        "value": "VGWLRRdZyyzoKl8YUHWve6G7WnCxc3GmOOLHPc9Lwzc"
      },
      "StatusCode": 200,
      "ResponseHeaders": {
        "Cache-Control": "no-cache",
        "Content-Length": "443",
        "Content-Type": "application/json; charset=utf-8",
        "Date": "Wed, 29 Jul 2020 22:43:41 GMT",
        "Expires": "-1",
        "Pragma": "no-cache",
        "Strict-Transport-Security": "max-age=31536000;includeSubDomains",
        "X-AspNet-Version": "4.0.30319",
        "X-Content-Type-Options": "nosniff",
        "x-ms-keyvault-network-info": "conn_type=Ipv4;addr=67.171.12.239;act_addr_fam=InterNetwork;",
        "x-ms-keyvault-region": "westus2",
        "x-ms-keyvault-service-version": "1.1.10.0",
        "x-ms-request-id": "cda4fb17-ee03-4e2f-99e0-df62359d3b03",
        "X-Powered-By": "ASP.NET"
      },
      "ResponseBody": {
        "kid": "https://heathskv.vault.azure.net/keys/184900868/deef2d7db7144c65a1a2ca82c0817dba",
        "value": "w4x2wb3sBfzdGCti9hM8W9EhSZH7nD0FXfKj1k0gCUGiOQ_Fr2jKA4tK4BceE0sMqtkfJq-LO_1jj2Nt-XqdhavWtHFD7F2_mNv9PwzDv-KvdAsFw2IE3_opsnuuU1Gn6JXWxFUfLWGylz4KhrhL8UAfJ9swFCu1GAEaAzJl4d_pEDykWbtmN8lXz8tVzLzUWmyYVxOhXT7TfQA5tOiHQRdXxRF70aPHjNhqyyRHWjThtPIUipEG0zwwP6zD5D2KRVfOyM0EXbaY76roWcMebesXINVEjYrdU5IZdDkdrSBmeXphWz2nKhukgPMOCYr8DEX1Eq9cYQc-_WHZwqM8gg"
      }
    },
    {
<<<<<<< HEAD
      "RequestUri": "https:\u002f\u002fdotnettestvault.vault.azure.net\u002fkeys\u002f184900868\u002fe77d5c536b254f5b90c78d1bf4b00481\u002funwrapKey?api-version=7.1-preview",
=======
      "RequestUri": "https://heathskv.vault.azure.net/keys/184900868/deef2d7db7144c65a1a2ca82c0817dba/unwrapKey?api-version=7.1",
>>>>>>> 2d11c666
      "RequestMethod": "POST",
      "RequestHeaders": {
        "Accept": "application/json",
        "Authorization": "Sanitized",
        "Content-Length": "369",
        "Content-Type": "application/json",
        "traceparent": "00-d7a02ac64d70e84ebdf11d2b71833fd3-a71e13d4e2d39547-00",
        "User-Agent": [
          "azsdk-net-Security.KeyVault.Keys/4.1.0-dev.20200729.1",
          "(.NET Core 4.6.29017.01; Microsoft Windows 10.0.19041 )"
        ],
        "x-ms-client-request-id": "3fd057f04d7ae1faf4e40c34928e5c9d",
        "x-ms-return-client-request-id": "true"
      },
      "RequestBody": {
        "alg": "RSA1_5",
        "value": "w4x2wb3sBfzdGCti9hM8W9EhSZH7nD0FXfKj1k0gCUGiOQ_Fr2jKA4tK4BceE0sMqtkfJq-LO_1jj2Nt-XqdhavWtHFD7F2_mNv9PwzDv-KvdAsFw2IE3_opsnuuU1Gn6JXWxFUfLWGylz4KhrhL8UAfJ9swFCu1GAEaAzJl4d_pEDykWbtmN8lXz8tVzLzUWmyYVxOhXT7TfQA5tOiHQRdXxRF70aPHjNhqyyRHWjThtPIUipEG0zwwP6zD5D2KRVfOyM0EXbaY76roWcMebesXINVEjYrdU5IZdDkdrSBmeXphWz2nKhukgPMOCYr8DEX1Eq9cYQc-_WHZwqM8gg"
      },
      "StatusCode": 200,
      "ResponseHeaders": {
        "Cache-Control": "no-cache",
        "Content-Length": "144",
        "Content-Type": "application/json; charset=utf-8",
        "Date": "Wed, 29 Jul 2020 22:43:41 GMT",
        "Expires": "-1",
        "Pragma": "no-cache",
        "Strict-Transport-Security": "max-age=31536000;includeSubDomains",
        "X-AspNet-Version": "4.0.30319",
        "X-Content-Type-Options": "nosniff",
        "x-ms-keyvault-network-info": "conn_type=Ipv4;addr=67.171.12.239;act_addr_fam=InterNetwork;",
        "x-ms-keyvault-region": "westus2",
        "x-ms-keyvault-service-version": "1.1.10.0",
        "x-ms-request-id": "9e299c71-ca03-49dc-8315-bd12e8a172ae",
        "X-Powered-By": "ASP.NET"
      },
      "ResponseBody": {
        "kid": "https://heathskv.vault.azure.net/keys/184900868/deef2d7db7144c65a1a2ca82c0817dba",
        "value": "VGWLRRdZyyzoKl8YUHWve6G7WnCxc3GmOOLHPc9Lwzc"
      }
<<<<<<< HEAD
    },
    {
      "RequestUri": "https:\u002f\u002fdotnettestvault.vault.azure.net\u002fkeys\u002f184900868?api-version=7.1-preview",
      "RequestMethod": "DELETE",
      "RequestHeaders": {
        "Accept": "application\u002fjson",
        "Authorization": "Sanitized",
        "Content-Type": "application\u002fjson",
        "Request-Id": "|410a2d48-4e9928bed5806db0.",
        "User-Agent": [
          "azsdk-net-Security.KeyVault.Keys\u002f4.0.0-dev.20190809.1\u002bbf6dc88715a5e5de7b8e16b8d21a6608ca39b3f0",
          "(.NET Core 4.6.27817.01; Microsoft Windows 10.0.18362 )"
        ],
        "x-ms-client-request-id": "a4d327661b133a51ce1d5547a5cb03a1",
        "x-ms-return-client-request-id": "true"
      },
      "RequestBody": null,
      "StatusCode": 200,
      "ResponseHeaders": {
        "Cache-Control": "no-cache",
        "Content-Length": "793",
        "Content-Type": "application\u002fjson; charset=utf-8",
        "Date": "Fri, 09 Aug 2019 09:45:18 GMT",
        "Expires": "-1",
        "Pragma": "no-cache",
        "Server": "Microsoft-IIS\u002f10.0",
        "Strict-Transport-Security": "max-age=31536000;includeSubDomains",
        "X-AspNet-Version": "4.0.30319",
        "X-Content-Type-Options": "nosniff",
        "x-ms-keyvault-network-info": "addr=98.237.193.253;act_addr_fam=InterNetwork;",
        "x-ms-keyvault-region": "westus",
        "x-ms-keyvault-service-version": "1.1.0.875",
        "x-ms-request-id": "a0382126-1d18-48ef-b43d-a24c027eb349",
        "X-Powered-By": "ASP.NET"
      },
      "ResponseBody": {
        "recoveryId": "https:\u002f\u002fdotnettestvault.vault.azure.net\u002fdeletedkeys\u002f184900868",
        "deletedDate": 1565343918,
        "scheduledPurgeDate": 1573119918,
        "key": {
          "kid": "https:\u002f\u002fdotnettestvault.vault.azure.net\u002fkeys\u002f184900868\u002fe77d5c536b254f5b90c78d1bf4b00481",
          "kty": "RSA",
          "key_ops": [
            "encrypt",
            "decrypt",
            "sign",
            "verify",
            "wrapKey",
            "unwrapKey"
          ],
          "n": "wJPuz6iCGxcYCbRwdc2PKkJ901cgJ47ZvXOfJcte6dTpAoBqhVPOAVaOUjTX-m0kFl2IVDxavLvNpkCUu6Vwhao8FZW01iXIyAyOJL1UdJUNTBFyQ-5bGSdgzwtEm936ZY4nasAjc8NdegdEUBA9KNJ1sRgGI7Kw4IzfBxFfvaeMdGvuHjXKS3QovhwmlX_w6xCcB60RdF25_BnLFlJj8pywyGLBJbpO_4wbiZRGHf65Vb7euu5w_9BAkMutlVF4s6NI6Idr7-U3UuXbDt5xSmP8vx7S7vFb5k3MJYH9orth97rZN81DF5u9NsR6Hx8OadpJl90b7YJDbxOWV-zRfQ",
          "e": "AQAB"
        },
        "attributes": {
          "enabled": true,
          "created": 1565343917,
          "updated": 1565343917,
          "recoveryLevel": "Recoverable\u002bPurgeable"
        }
      }
    },
    {
      "RequestUri": "https:\u002f\u002fdotnettestvault.vault.azure.net\u002fdeletedkeys\u002f184900868?api-version=7.1-preview",
      "RequestMethod": "DELETE",
      "RequestHeaders": {
        "Accept": "application\u002fjson",
        "Authorization": "Sanitized",
        "Content-Type": "application\u002fjson",
        "Request-Id": "|410a2d4d-4e9928bed5806db0.",
        "User-Agent": [
          "azsdk-net-Security.KeyVault.Keys\u002f4.0.0-dev.20190809.1\u002bbf6dc88715a5e5de7b8e16b8d21a6608ca39b3f0",
          "(.NET Core 4.6.27817.01; Microsoft Windows 10.0.18362 )"
        ],
        "x-ms-client-request-id": "ef637645bc7f274a0e5b12e74c7e5af8",
        "x-ms-return-client-request-id": "true"
      },
      "RequestBody": null,
      "StatusCode": 204,
      "ResponseHeaders": {
        "Cache-Control": "no-cache",
        "Date": "Fri, 09 Aug 2019 09:45:33 GMT",
        "Expires": "-1",
        "Pragma": "no-cache",
        "Server": "Microsoft-IIS\u002f10.0",
        "Strict-Transport-Security": "max-age=31536000;includeSubDomains",
        "X-AspNet-Version": "4.0.30319",
        "X-Content-Type-Options": "nosniff",
        "x-ms-keyvault-network-info": "addr=98.237.193.253;act_addr_fam=InterNetwork;",
        "x-ms-keyvault-region": "westus",
        "x-ms-keyvault-service-version": "1.1.0.875",
        "x-ms-request-id": "313e652f-ad33-4bfd-8478-0fdd42dda7de",
        "X-Powered-By": "ASP.NET"
      },
      "ResponseBody": []
=======
>>>>>>> 2d11c666
    }
  ],
  "Variables": {
    "AZURE_KEYVAULT_URL": "https://heathskv.vault.azure.net",
    "RandomSeed": "923490511"
  }
}<|MERGE_RESOLUTION|>--- conflicted
+++ resolved
@@ -1,11 +1,7 @@
 {
   "Entries": [
     {
-<<<<<<< HEAD
-      "RequestUri": "https:\u002f\u002fdotnettestvault.vault.azure.net\u002fkeys\u002f184900868\u002fcreate?api-version=7.1-preview",
-=======
       "RequestUri": "https://heathskv.vault.azure.net/keys/184900868/create?api-version=7.1",
->>>>>>> 2d11c666
       "RequestMethod": "POST",
       "RequestHeaders": {
         "Accept": "application/json",
@@ -45,11 +41,7 @@
       }
     },
     {
-<<<<<<< HEAD
-      "RequestUri": "https:\u002f\u002fdotnettestvault.vault.azure.net\u002fkeys\u002f184900868\u002fcreate?api-version=7.1-preview",
-=======
       "RequestUri": "https://heathskv.vault.azure.net/keys/184900868/create?api-version=7.1",
->>>>>>> 2d11c666
       "RequestMethod": "POST",
       "RequestHeaders": {
         "Accept": "application/json",
@@ -109,11 +101,7 @@
       }
     },
     {
-<<<<<<< HEAD
-      "RequestUri": "https:\u002f\u002fdotnettestvault.vault.azure.net\u002fkeys\u002f184900868\u002fe77d5c536b254f5b90c78d1bf4b00481\u002fwrapKey?api-version=7.1-preview",
-=======
       "RequestUri": "https://heathskv.vault.azure.net/keys/184900868/deef2d7db7144c65a1a2ca82c0817dba/wrapKey?api-version=7.1",
->>>>>>> 2d11c666
       "RequestMethod": "POST",
       "RequestHeaders": {
         "Accept": "application/json",
@@ -155,11 +143,7 @@
       }
     },
     {
-<<<<<<< HEAD
-      "RequestUri": "https:\u002f\u002fdotnettestvault.vault.azure.net\u002fkeys\u002f184900868\u002fe77d5c536b254f5b90c78d1bf4b00481\u002funwrapKey?api-version=7.1-preview",
-=======
       "RequestUri": "https://heathskv.vault.azure.net/keys/184900868/deef2d7db7144c65a1a2ca82c0817dba/unwrapKey?api-version=7.1",
->>>>>>> 2d11c666
       "RequestMethod": "POST",
       "RequestHeaders": {
         "Accept": "application/json",
@@ -199,103 +183,6 @@
         "kid": "https://heathskv.vault.azure.net/keys/184900868/deef2d7db7144c65a1a2ca82c0817dba",
         "value": "VGWLRRdZyyzoKl8YUHWve6G7WnCxc3GmOOLHPc9Lwzc"
       }
-<<<<<<< HEAD
-    },
-    {
-      "RequestUri": "https:\u002f\u002fdotnettestvault.vault.azure.net\u002fkeys\u002f184900868?api-version=7.1-preview",
-      "RequestMethod": "DELETE",
-      "RequestHeaders": {
-        "Accept": "application\u002fjson",
-        "Authorization": "Sanitized",
-        "Content-Type": "application\u002fjson",
-        "Request-Id": "|410a2d48-4e9928bed5806db0.",
-        "User-Agent": [
-          "azsdk-net-Security.KeyVault.Keys\u002f4.0.0-dev.20190809.1\u002bbf6dc88715a5e5de7b8e16b8d21a6608ca39b3f0",
-          "(.NET Core 4.6.27817.01; Microsoft Windows 10.0.18362 )"
-        ],
-        "x-ms-client-request-id": "a4d327661b133a51ce1d5547a5cb03a1",
-        "x-ms-return-client-request-id": "true"
-      },
-      "RequestBody": null,
-      "StatusCode": 200,
-      "ResponseHeaders": {
-        "Cache-Control": "no-cache",
-        "Content-Length": "793",
-        "Content-Type": "application\u002fjson; charset=utf-8",
-        "Date": "Fri, 09 Aug 2019 09:45:18 GMT",
-        "Expires": "-1",
-        "Pragma": "no-cache",
-        "Server": "Microsoft-IIS\u002f10.0",
-        "Strict-Transport-Security": "max-age=31536000;includeSubDomains",
-        "X-AspNet-Version": "4.0.30319",
-        "X-Content-Type-Options": "nosniff",
-        "x-ms-keyvault-network-info": "addr=98.237.193.253;act_addr_fam=InterNetwork;",
-        "x-ms-keyvault-region": "westus",
-        "x-ms-keyvault-service-version": "1.1.0.875",
-        "x-ms-request-id": "a0382126-1d18-48ef-b43d-a24c027eb349",
-        "X-Powered-By": "ASP.NET"
-      },
-      "ResponseBody": {
-        "recoveryId": "https:\u002f\u002fdotnettestvault.vault.azure.net\u002fdeletedkeys\u002f184900868",
-        "deletedDate": 1565343918,
-        "scheduledPurgeDate": 1573119918,
-        "key": {
-          "kid": "https:\u002f\u002fdotnettestvault.vault.azure.net\u002fkeys\u002f184900868\u002fe77d5c536b254f5b90c78d1bf4b00481",
-          "kty": "RSA",
-          "key_ops": [
-            "encrypt",
-            "decrypt",
-            "sign",
-            "verify",
-            "wrapKey",
-            "unwrapKey"
-          ],
-          "n": "wJPuz6iCGxcYCbRwdc2PKkJ901cgJ47ZvXOfJcte6dTpAoBqhVPOAVaOUjTX-m0kFl2IVDxavLvNpkCUu6Vwhao8FZW01iXIyAyOJL1UdJUNTBFyQ-5bGSdgzwtEm936ZY4nasAjc8NdegdEUBA9KNJ1sRgGI7Kw4IzfBxFfvaeMdGvuHjXKS3QovhwmlX_w6xCcB60RdF25_BnLFlJj8pywyGLBJbpO_4wbiZRGHf65Vb7euu5w_9BAkMutlVF4s6NI6Idr7-U3UuXbDt5xSmP8vx7S7vFb5k3MJYH9orth97rZN81DF5u9NsR6Hx8OadpJl90b7YJDbxOWV-zRfQ",
-          "e": "AQAB"
-        },
-        "attributes": {
-          "enabled": true,
-          "created": 1565343917,
-          "updated": 1565343917,
-          "recoveryLevel": "Recoverable\u002bPurgeable"
-        }
-      }
-    },
-    {
-      "RequestUri": "https:\u002f\u002fdotnettestvault.vault.azure.net\u002fdeletedkeys\u002f184900868?api-version=7.1-preview",
-      "RequestMethod": "DELETE",
-      "RequestHeaders": {
-        "Accept": "application\u002fjson",
-        "Authorization": "Sanitized",
-        "Content-Type": "application\u002fjson",
-        "Request-Id": "|410a2d4d-4e9928bed5806db0.",
-        "User-Agent": [
-          "azsdk-net-Security.KeyVault.Keys\u002f4.0.0-dev.20190809.1\u002bbf6dc88715a5e5de7b8e16b8d21a6608ca39b3f0",
-          "(.NET Core 4.6.27817.01; Microsoft Windows 10.0.18362 )"
-        ],
-        "x-ms-client-request-id": "ef637645bc7f274a0e5b12e74c7e5af8",
-        "x-ms-return-client-request-id": "true"
-      },
-      "RequestBody": null,
-      "StatusCode": 204,
-      "ResponseHeaders": {
-        "Cache-Control": "no-cache",
-        "Date": "Fri, 09 Aug 2019 09:45:33 GMT",
-        "Expires": "-1",
-        "Pragma": "no-cache",
-        "Server": "Microsoft-IIS\u002f10.0",
-        "Strict-Transport-Security": "max-age=31536000;includeSubDomains",
-        "X-AspNet-Version": "4.0.30319",
-        "X-Content-Type-Options": "nosniff",
-        "x-ms-keyvault-network-info": "addr=98.237.193.253;act_addr_fam=InterNetwork;",
-        "x-ms-keyvault-region": "westus",
-        "x-ms-keyvault-service-version": "1.1.0.875",
-        "x-ms-request-id": "313e652f-ad33-4bfd-8478-0fdd42dda7de",
-        "X-Powered-By": "ASP.NET"
-      },
-      "ResponseBody": []
-=======
->>>>>>> 2d11c666
     }
   ],
   "Variables": {
