<Project Sdk="Microsoft.NET.Sdk">

  <PropertyGroup>
    <Description>This is the Microsoft Azure Key Vault Keys client library</Description>
    <AssemblyTitle>Microsoft Azure.Security.KeyVault.Keys client library</AssemblyTitle>
<<<<<<< HEAD
    <Version>4.1.0-preview.2</Version>
    <ApiCompatVersion>4.0.4</ApiCompatVersion>
=======
    <Version>4.1.0</Version>
>>>>>>> 2d11c666
    <PackageTags>Microsoft Azure Key Vault Keys;$(PackageCommonTags)</PackageTags>

    <TargetFrameworks>$(RequiredTargetFrameworks)</TargetFrameworks>
    <NoWarn>$(NoWarn);3021</NoWarn>
    <AllowUnsafeBlocks>true</AllowUnsafeBlocks>

  </PropertyGroup>

  <Import Project="..\..\Azure.Security.KeyVault.Shared\src\Azure.Security.KeyVault.Shared.projitems" Label="Shared" />
  <ItemGroup>
    <Compile Include="$(AzureCoreSharedSources)Argument.cs" />
  </ItemGroup>

  <!-- Import the Azure.Core project -->
  <Import Project="$(MSBuildThisFileDirectory)..\..\..\core\Azure.Core\src\Azure.Core.props" />

  <ItemGroup>
    <PackageReference Include="System.Memory" />
    <PackageReference Include="System.Text.Json" />
    <PackageReference Include="System.Threading.Tasks.Extensions" />
  </ItemGroup>

  <ItemGroup>
    <Compile Include="$(AzureCoreSharedSources)AzureResourceProviderNamespaceAttribute.cs" />
    <Compile Include="$(AzureCoreSharedSources)ArrayBufferWriter.cs" />
    <Compile Include="$(AzureCoreSharedSources)ClientDiagnostics.cs" />
    <Compile Include="$(AzureCoreSharedSources)HttpMessageSanitizer.cs" />
    <Compile Include="$(AzureCoreSharedSources)ContentTypeUtilities.cs" />
    <Compile Include="$(AzureCoreSharedSources)DiagnosticScope.cs" />
    <Compile Include="$(AzureCoreSharedSources)PageResponseEnumerator.cs" />
    <Compile Include="$(AzureCoreSharedSources)DiagnosticScopeFactory.cs" />
    <Compile Include="$(AzureCoreSharedSources)OperationHelpers.cs" />
    <Compile Include="$(AzureCoreSharedSources)TaskExtensions.cs" />
  </ItemGroup>

</Project><|MERGE_RESOLUTION|>--- conflicted
+++ resolved
@@ -3,12 +3,8 @@
   <PropertyGroup>
     <Description>This is the Microsoft Azure Key Vault Keys client library</Description>
     <AssemblyTitle>Microsoft Azure.Security.KeyVault.Keys client library</AssemblyTitle>
-<<<<<<< HEAD
-    <Version>4.1.0-preview.2</Version>
-    <ApiCompatVersion>4.0.4</ApiCompatVersion>
-=======
-    <Version>4.1.0</Version>
->>>>>>> 2d11c666
+    <Version>4.2.0-preview.1</Version>
+    <ApiCompatVersion>4.1.0</ApiCompatVersion>
     <PackageTags>Microsoft Azure Key Vault Keys;$(PackageCommonTags)</PackageTags>
 
     <TargetFrameworks>$(RequiredTargetFrameworks)</TargetFrameworks>
